class FixtureCoinbasePro:
<<<<<<< HEAD
    BALANCES = [{"id": "2d36cb78-5145-41fe-90b0-3f204f2e357d", "currency": "USDC", "balance": "90.1480261500000000",
=======
    EMPTY = {}

    LIMIT_MAKER_ERROR = {'message': 'Post only mode'}

    ACCOUNTS_GET = [{"id": "2d36cb78-5145-41fe-90b0-3f204f2e357d", "currency": "USDC", "balance": "90.1480261500000000",
>>>>>>> d802ae3c
                     "available": "90.14802615", "hold": "0.0000000000000000",
                     "profile_id": "bc2f3a64-0c0b-49ce-bb3e-5efc978b5b5c", "trading_enabled": True},
                    {"id": "d3356a99-ad27-4b1b-92f8-26233be0d62a", "currency": "ETH", "balance": "0.4424257124965000",
                     "available": "0.4424257124965", "hold": "0.0000000000000000",
                     "profile_id": "bc2f3a64-0c0b-49ce-bb3e-5efc978b5b5c", "trading_enabled": True}]

    TRADE_FEES = {"maker_fee_rate": "0.0050", "taker_fee_rate": "0.0050", "usd_volume": "462.93"}

    ORDERS_STATUS = []

    OPEN_BUY_LIMIT_ORDER = {"id": "4aa4773e-ca4e-4146-8ac1-a0ec8c39f835", "price": "278.05000000", "size": "0.02000000",
                    "product_id": "ETH-USDC", "side": "buy", "stp": "dc", "type": "limit", "time_in_force": "GTC",
                    "post_only": False, "created_at": "2020-02-14T06:52:32.167853Z", "fill_fees": "0",
                    "filled_size": "0", "executed_value": "0", "status": "pending", "settled": False}

    OPEN_SELL_LIMIT_ORDER = {"id": "9087815a-3d3d-4c2c-b627-78fd83d8644e", "price": "787.44000000", "size": "0.07000000",
                      "product_id": "ETH-USDC", "side": "sell", "stp": "dc", "type": "limit", "time_in_force": "GTC",
                      "post_only": False, "created_at": "2020-02-14T07:57:31.842502Z", "fill_fees": "0",
                      "filled_size": "0", "executed_value": "0", "status": "pending", "settled": False}

    WS_AFTER_BUY_2 = {"type": "done", "side": "buy", "product_id": "ETH-USDC", "time": "2020-02-14T06:52:32.172333Z",
                       "sequence": 544313348, "profile_id": "bc2f3a64-0c0b-49ce-bb3e-5efc978b5b5c",
                       "user_id": "5dc62091b2d9e604842cad56", "order_id": "4aa4773e-ca4e-4146-8ac1-a0ec8c39f835",
                       "reason": "filled", "price": "278.05", "remaining_size": "0"}

    BUY_MARKET_ORDER = {"id": "dedfcd66-2324-4805-bd31-b8920c3a25b4", "size": "0.02000000", "product_id": "ETH-USDC",
                     "side": "buy", "stp": "dc", "funds": "84.33950263", "type": "market", "post_only": False,
                     "created_at": "2020-02-14T07:21:17.166831Z", "fill_fees": "0", "filled_size": "0",
                     "executed_value": "0", "status": "pending", "settled": False}

    SELL_MARKET_ORDER = {"id": "CBS_MARKET_SELL", "size": "0.02000000", "product_id": "ETH-USDC",
                       "side": "sell", "stp": "dc", "funds": "84.33950263", "type": "market", "post_only": False,
                       "created_at": "2020-02-14T07:21:17.166831Z", "fill_fees": "0", "filled_size": "0",
                       "executed_value": "0", "status": "pending", "settled": False}

    WS_AFTER_MARKET_BUY_2 = {"type": "done", "side": "buy", "product_id": "ETH-USDC", "time": "2020-02-14T07:21:17.171949Z",
                        "sequence": 544350029, "profile_id": "bc2f3a64-0c0b-49ce-bb3e-5efc978b5b5c",
                        "user_id": "5dc62091b2d9e604842cad56", "order_id": "dedfcd66-2324-4805-bd31-b8920c3a25b4",
                        "reason": "filled", "remaining_size": "0"}

    WS_ORDER_OPEN = {"type": "open", "side": "buy", "product_id": "ETH-USDC", "time": "2020-02-14T07:41:45.174224Z",
                     "sequence": 544392466, "profile_id": "bc2f3a64-0c0b-49ce-bb3e-5efc978b5b5c",
                     "user_id": "5dc62091b2d9e604842cad56", "price": "235.67",
                     "order_id": "9d8c39b0-094f-4832-9a73-9b2e43b03780", "remaining_size": "0.02"}

    WS_ORDER_CANCELLED = {"type": "done", "side": "buy", "product_id": "ETH-USDC",
                          "time": "2020-02-14T07:41:45.450940Z", "sequence": 544392470,
                          "profile_id": "bc2f3a64-0c0b-49ce-bb3e-5efc978b5b5c", "user_id": "5dc62091b2d9e604842cad56",
                          "order_id": "9d8c39b0-094f-4832-9a73-9b2e43b03780", "reason": "canceled", "price": "235.67",
                          "remaining_size": "0.02"}

    COINBASE_ACCOUNTS_GET = \
        [
            {"id": "8543f030-4a21-58d6-ba63-3446e74a01fe", "name": "ETH Wallet", "balance": "0.00000000",
             "currency": "ETH",
             "type": "wallet", "primary": False, "active": True, "available_on_consumer": True, "hold_balance": "0.00",
             "hold_currency": "PHP"},
            {"id": "414f0c91-8490-5790-bb6e-6007c7686267", "name": "USDC Wallet", "balance": "0.000000",
             "currency": "USDC",
             "type": "wallet", "primary": False, "active": True, "available_on_consumer": True, "hold_balance": "0.00",
             "hold_currency": "PHP"},
        ]<|MERGE_RESOLUTION|>--- conflicted
+++ resolved
@@ -1,13 +1,5 @@
 class FixtureCoinbasePro:
-<<<<<<< HEAD
     BALANCES = [{"id": "2d36cb78-5145-41fe-90b0-3f204f2e357d", "currency": "USDC", "balance": "90.1480261500000000",
-=======
-    EMPTY = {}
-
-    LIMIT_MAKER_ERROR = {'message': 'Post only mode'}
-
-    ACCOUNTS_GET = [{"id": "2d36cb78-5145-41fe-90b0-3f204f2e357d", "currency": "USDC", "balance": "90.1480261500000000",
->>>>>>> d802ae3c
                      "available": "90.14802615", "hold": "0.0000000000000000",
                      "profile_id": "bc2f3a64-0c0b-49ce-bb3e-5efc978b5b5c", "trading_enabled": True},
                     {"id": "d3356a99-ad27-4b1b-92f8-26233be0d62a", "currency": "ETH", "balance": "0.4424257124965000",
