from decimal import Decimal
import logging
import pandas as pd
import numpy as np
from typing import (
    List,
    Dict,
    Tuple,
)
from math import (
    floor,
    ceil,
    isnan
)
import time
import datetime
import os
from hummingbot.core.clock cimport Clock
from hummingbot.core.event.events import TradeType
from hummingbot.core.data_type.limit_order cimport LimitOrder
from hummingbot.core.data_type.limit_order import LimitOrder
from hummingbot.core.network_iterator import NetworkStatus
from hummingbot.connector.exchange_base import ExchangeBase
from hummingbot.connector.exchange_base cimport ExchangeBase
from hummingbot.core.event.events import OrderType

from hummingbot.strategy.market_trading_pair_tuple import MarketTradingPairTuple
from hummingbot.strategy.strategy_base import StrategyBase
from hummingbot.strategy.hanging_orders_tracker import HangingOrdersTracker, HangingOrdersAggregationType, CreatedPairOfOrders
from hummingbot.client.config.global_config_map import global_config_map

from hummingbot.strategy.data_types import (
    Proposal,
    PriceSize
)
from ..order_tracker cimport OrderTracker
from ..__utils__.trailing_indicators.instant_volatility import InstantVolatilityIndicator


NaN = float("nan")
s_decimal_zero = Decimal(0)
s_decimal_neg_one = Decimal(-1)
s_decimal_one = Decimal(1)
pmm_logger = None


cdef class AvellanedaMarketMakingStrategy(StrategyBase):
    OPTION_LOG_CREATE_ORDER = 1 << 3
    OPTION_LOG_MAKER_ORDER_FILLED = 1 << 4
    OPTION_LOG_STATUS_REPORT = 1 << 5
    OPTION_LOG_ALL = 0x7fffffffffffffff

    # These are exchanges where you're expected to expire orders instead of actively cancelling them.
    RADAR_RELAY_TYPE_EXCHANGES = {"radar_relay", "bamboo_relay"}

    @classmethod
    def logger(cls):
        global pmm_logger
        if pmm_logger is None:
            pmm_logger = logging.getLogger(__name__)
        return pmm_logger

<<<<<<< HEAD
    def init_params(self,
                    market_info: MarketTradingPairTuple,
                    order_amount: Decimal,
                    order_refresh_time: float = 30.0,
                    max_order_age: float = 1800,
                    order_refresh_tolerance_pct: Decimal = s_decimal_neg_one,
                    order_optimization_enabled = True,
                    filled_order_delay: float = 60.0,
                    order_levels: int = 0,
                    order_override: Dict[str, List[str]] = {},
                    hanging_orders_enabled: bool = False,
                    hanging_orders_aggregation_type: HangingOrdersAggregationType = HangingOrdersAggregationType.NO_AGGREGATION,
                    hanging_orders_cancel_pct: Decimal = Decimal("0.1"),
                    inventory_target_base_pct: Decimal = s_decimal_zero,
                    add_transaction_costs_to_orders: bool = True,
                    logging_options: int = OPTION_LOG_ALL,
                    status_report_interval: float = 900,
                    hb_app_notification: bool = False,
                    parameters_based_on_spread: bool = True,
                    min_spread: Decimal = Decimal("0.15"),
                    max_spread: Decimal = Decimal("2"),
                    vol_to_spread_multiplier: Decimal = Decimal("1.3"),
                    volatility_sensibility: Decimal = Decimal("0.2"),
                    inventory_risk_aversion: Decimal = Decimal("0.5"),
                    order_book_depth_factor: Decimal = Decimal("0.1"),
                    risk_factor: Decimal = Decimal("0.5"),
                    order_amount_shape_factor: Decimal = Decimal("0.005"),
                    closing_time: Decimal = Decimal("1"),
                    debug_csv_path: str = '',
                    volatility_buffer_size: int = 30,
                    is_debug: bool = True,
                    ):
=======
    def __init__(self,
                 market_info: MarketTradingPairTuple,
                 order_amount: Decimal,
                 order_refresh_time: float = 30.0,
                 max_order_age: float = 1800,
                 order_refresh_tolerance_pct: Decimal = s_decimal_neg_one,
                 order_optimization_enabled = True,
                 filled_order_delay: float = 60.0,
                 order_levels: int = 0,
                 order_override: Dict[str, List[str]] = {},
                 hanging_orders_enabled: bool = False,
                 hanging_orders_aggregation_type: HangingOrdersAggregationType = HangingOrdersAggregationType.NO_AGGREGATION,
                 hanging_orders_cancel_pct: Decimal = Decimal("0.1"),
                 inventory_target_base_pct: Decimal = s_decimal_zero,
                 add_transaction_costs_to_orders: bool = True,
                 logging_options: int = OPTION_LOG_ALL,
                 status_report_interval: float = 900,
                 hb_app_notification: bool = False,
                 parameters_based_on_spread: bool = True,
                 min_spread: Decimal = Decimal("0.15"),
                 max_spread: Decimal = Decimal("2"),
                 vol_to_spread_multiplier: Decimal = Decimal("1.3"),
                 volatility_sensibility: Decimal = Decimal("0.2"),
                 inventory_risk_aversion: Decimal = Decimal("0.5"),
                 order_book_depth_factor: Decimal = Decimal("0.1"),
                 risk_factor: Decimal = Decimal("0.5"),
                 order_amount_shape_factor: Decimal = Decimal("0.005"),
                 closing_time: Decimal = Decimal("1"),
                 debug_csv_path: str = '',
                 volatility_buffer_size: int = 30,
                 is_debug: bool = False,
                 ):
        super().__init__()
>>>>>>> d0731d5e
        self._sb_order_tracker = OrderTracker()
        self._market_info = market_info
        self._order_amount = order_amount
        self._order_optimization_enabled = order_optimization_enabled
        self._order_refresh_time = order_refresh_time
        self._max_order_age = max_order_age
        self._order_refresh_tolerance_pct = order_refresh_tolerance_pct
        self._filled_order_delay = filled_order_delay
        self._order_levels = order_levels
        self._order_override = order_override
        self._inventory_target_base_pct = inventory_target_base_pct
        self._add_transaction_costs_to_orders = add_transaction_costs_to_orders
        self._hb_app_notification = hb_app_notification
        self._hanging_orders_enabled = hanging_orders_enabled
        self._hanging_orders_tracker = HangingOrdersTracker(self,
                                                            hanging_orders_aggregation_type,
                                                            hanging_orders_cancel_pct)

        self._cancel_timestamp = 0
        self._create_timestamp = 0
        self._limit_order_type = self._market_info.market.get_maker_order_type()
        self._all_markets_ready = False
        self._filled_buys_balance = 0
        self._filled_sells_balance = 0
        self._logging_options = logging_options
        self._last_timestamp = 0
        self._status_report_interval = status_report_interval
        self._last_own_trade_price = Decimal('nan')

        self.c_add_markets([market_info.market])
        self._ticks_to_be_ready = volatility_buffer_size
        self._parameters_based_on_spread = parameters_based_on_spread
        self._min_spread = min_spread
        self._max_spread = max_spread
        self._vol_to_spread_multiplier = vol_to_spread_multiplier
        self._volatility_sensibility = volatility_sensibility
        self._inventory_risk_aversion = inventory_risk_aversion
        self._avg_vol = InstantVolatilityIndicator(volatility_buffer_size, 1)
        self._last_sampling_timestamp = 0
        self._kappa = order_book_depth_factor
        self._gamma = risk_factor
        self._eta = order_amount_shape_factor
        self._time_left = closing_time
        self._closing_time = closing_time
        self._latest_parameter_calculation_vol = s_decimal_zero
        self._reserved_price = s_decimal_zero
        self._optimal_spread = s_decimal_zero
        self._optimal_ask = s_decimal_zero
        self._optimal_bid = s_decimal_zero
        self._debug_csv_path = debug_csv_path
        self._is_debug = is_debug
        try:
            if self._is_debug:
                os.unlink(self._debug_csv_path)
        except FileNotFoundError:
            pass

    def all_markets_ready(self):
        return all([market.ready for market in self._sb_markets])

    @property
    def latest_parameter_calculation_vol(self):
        return self._latest_parameter_calculation_vol

    @latest_parameter_calculation_vol.setter
    def latest_parameter_calculation_vol(self, value):
        self._latest_parameter_calculation_vol = value

    @property
    def avg_vol(self):
        return self._avg_vol

    @avg_vol.setter
    def avg_vol(self, indicator: InstantVolatilityIndicator):
        self._avg_vol = indicator

    @property
    def market_info(self) -> MarketTradingPairTuple:
        return self._market_info

    @property
    def order_refresh_tolerance_pct(self) -> Decimal:
        return self._order_refresh_tolerance_pct

    @order_refresh_tolerance_pct.setter
    def order_refresh_tolerance_pct(self, value: Decimal):
        self._order_refresh_tolerance_pct = value

    @property
    def order_amount(self) -> Decimal:
        return self._order_amount

    @order_amount.setter
    def order_amount(self, value: Decimal):
        self._order_amount = value

    @property
    def inventory_target_base_pct(self) -> Decimal:
        return self._inventory_target_base_pct

    @inventory_target_base_pct.setter
    def inventory_target_base_pct(self, value: Decimal):
        self._inventory_target_base_pct = value

    @property
    def order_optimization_enabled(self) -> bool:
        return self._order_optimization_enabled

    @order_optimization_enabled.setter
    def order_optimization_enabled(self, value: bool):
        self._order_optimization_enabled = value

    @property
    def order_refresh_time(self) -> float:
        return self._order_refresh_time

    @order_refresh_time.setter
    def order_refresh_time(self, value: float):
        self._order_refresh_time = value

    @property
    def filled_order_delay(self) -> float:
        return self._filled_order_delay

    @filled_order_delay.setter
    def filled_order_delay(self, value: float):
        self._filled_order_delay = value

    @property
    def vol_to_spread_multiplier(self) -> Decimal:
        return self._vol_to_spread_multiplier

    @vol_to_spread_multiplier.setter
    def vol_to_spread_multiplier(self, value):
        self._vol_to_spread_multiplier = value

    @property
    def min_spread(self) -> Decimal:
        return self._min_spread

    @min_spread.setter
    def min_spread(self, value):
        self._min_spread = value

    @property
    def max_spread(self) -> Decimal:
        return self._max_spread

    @max_spread.setter
    def max_spread(self, value):
        self._max_spread = value

    @property
    def order_override(self) -> Dict[str, any]:
        return self._order_override

    @order_override.setter
    def order_override(self, value):
        self._order_override = value

    @property
    def order_levels(self) -> int:
        return self._order_levels

    @order_levels.setter
    def order_levels(self, value):
        self._order_levels = value

    @property
    def max_order_age(self):
        return self._max_order_age

    @max_order_age.setter
    def max_order_age(self, value):
        self._max_order_age = value

    @property
    def add_transaction_costs_to_orders(self) -> bool:
        return self._add_transaction_costs_to_orders

    @add_transaction_costs_to_orders.setter
    def add_transaction_costs_to_orders(self, value: bool):
        self._add_transaction_costs_to_orders = value

    @property
    def base_asset(self):
        return self._market_info.base_asset

    @property
    def quote_asset(self):
        return self._market_info.quote_asset

    @property
    def trading_pair(self):
        return self._market_info.trading_pair

    @property
    def gamma(self):
        return self._gamma

    @gamma.setter
    def gamma(self, value):
        self._gamma = value

    @property
    def kappa(self):
        return self._kappa

    @kappa.setter
    def kappa(self, value):
        self._kappa = value

    @property
    def eta(self):
        return self._eta

    @eta.setter
    def eta(self, value):
        self._eta = value

    @property
    def reserved_price(self):
        return self._reserved_price

    @reserved_price.setter
    def reserved_price(self, value):
        self._reserved_price = value

    @property
    def optimal_spread(self):
        return self._optimal_spread

    @property
    def optimal_ask(self):
        return self._optimal_ask

    @optimal_ask.setter
    def optimal_ask(self, value):
        self._optimal_ask = value

    @property
    def optimal_bid(self):
        return self._optimal_bid

    @optimal_bid.setter
    def optimal_bid(self, value):
        self._optimal_bid = value

    @property
    def q_adjustment_factor(self):
        return self._q_adjustment_factor

    @q_adjustment_factor.setter
    def q_adjustment_factor(self, value):
        self._q_adjustment_factor = value

    @property
    def time_left(self):
        return self._time_left

    @property
    def closing_time(self):
        return self._closing_time

    def get_price(self) -> float:
        return self.get_mid_price()

    def get_last_price(self) -> float:
        return self._market_info.get_last_price()

    def get_mid_price(self) -> float:
        return self.c_get_mid_price()

    cdef object c_get_mid_price(self):
        return self._market_info.get_mid_price()

    @property
    def market_info_to_active_orders(self) -> Dict[MarketTradingPairTuple, List[LimitOrder]]:
        return self._sb_order_tracker.market_pair_to_active_orders

    @property
    def active_orders(self) -> List[LimitOrder]:
        if self._market_info not in self.market_info_to_active_orders:
            return []
        return self.market_info_to_active_orders[self._market_info]

    @property
    def active_non_hanging_orders(self) -> List[LimitOrder]:
        orders = [o for o in self.active_orders if not self._hanging_orders_tracker.is_order_id_in_hanging_orders(o.client_order_id)]
        return orders

    @property
    def active_buys(self) -> List[LimitOrder]:
        return [o for o in self.active_orders if o.is_buy]

    @property
    def active_sells(self) -> List[LimitOrder]:
        return [o for o in self.active_orders if not o.is_buy]

    @property
    def logging_options(self) -> int:
        return self._logging_options

    @logging_options.setter
    def logging_options(self, int64_t logging_options):
        self._logging_options = logging_options

    @property
    def order_tracker(self):
        return self._sb_order_tracker

    @property
    def hanging_orders_tracker(self):
        return self._hanging_orders_tracker

    def pure_mm_assets_df(self, to_show_current_pct: bool) -> pd.DataFrame:
        market, trading_pair, base_asset, quote_asset = self._market_info
        price = self._market_info.get_mid_price()
        base_balance = float(market.get_balance(base_asset))
        quote_balance = float(market.get_balance(quote_asset))
        available_base_balance = float(market.get_available_balance(base_asset))
        available_quote_balance = float(market.get_available_balance(quote_asset))
        base_value = base_balance * float(price)
        total_in_quote = base_value + quote_balance
        base_ratio = base_value / total_in_quote if total_in_quote > 0 else 0
        quote_ratio = quote_balance / total_in_quote if total_in_quote > 0 else 0
        data=[
            ["", base_asset, quote_asset],
            ["Total Balance", round(base_balance, 4), round(quote_balance, 4)],
            ["Available Balance", round(available_base_balance, 4), round(available_quote_balance, 4)],
            [f"Current Value ({quote_asset})", round(base_value, 4), round(quote_balance, 4)]
        ]
        if to_show_current_pct:
            data.append(["Current %", f"{base_ratio:.1%}", f"{quote_ratio:.1%}"])
        df = pd.DataFrame(data=data)
        return df

    def active_orders_df(self) -> pd.DataFrame:
        market, trading_pair, base_asset, quote_asset = self._market_info
        price = self.get_price()
        active_orders = self.active_orders
        no_sells = len([o for o in active_orders if not o.is_buy and o.client_order_id and
                        not self._hanging_orders_tracker.is_order_id_in_hanging_orders(o.client_order_id)])
        active_orders.sort(key=lambda x: x.price, reverse=True)
        columns = ["Level", "Type", "Price", "Spread", "Amount (Orig)", "Amount (Adj)", "Age"]
        data = []
        lvl_buy, lvl_sell = 0, 0
        for idx in range(0, len(active_orders)):
            order = active_orders[idx]
            is_hanging_order = self._hanging_orders_tracker.is_order_id_in_hanging_orders(order.client_order_id)
            if not is_hanging_order:
                if order.is_buy:
                    level = lvl_buy + 1
                    lvl_buy += 1
                else:
                    level = no_sells - lvl_sell
                    lvl_sell += 1
            spread = 0 if price == 0 else abs(order.price - price)/price
            age = "n/a"
            # // indicates order is a paper order so 'n/a'. For real orders, calculate age.
            if "//" not in order.client_order_id:
                age = pd.Timestamp(int(time.time()) - int(order.client_order_id[-16:])/1e6,
                                   unit='s').strftime('%H:%M:%S')
            amount_orig = self._order_amount
            if is_hanging_order:
                amount_orig = float(order.quantity)
                level = "hang"
            data.append([
                level,
                "buy" if order.is_buy else "sell",
                float(order.price),
                f"{spread:.2%}",
                amount_orig,
                float(order.quantity),
                age
            ])

        return pd.DataFrame(data=data, columns=columns)

    def market_status_data_frame(self, market_trading_pair_tuples: List[MarketTradingPairTuple]) -> pd.DataFrame:
        markets_data = []
        markets_columns = ["Exchange", "Market", "Best Bid", "Best Ask", f"MidPrice"]
        markets_columns.append('Reserved Price')
        market_books = [(self._market_info.market, self._market_info.trading_pair)]
        for market, trading_pair in market_books:
            bid_price = market.get_price(trading_pair, False)
            ask_price = market.get_price(trading_pair, True)
            ref_price = self.get_price()
            markets_data.append([
                market.display_name,
                trading_pair,
                float(bid_price),
                float(ask_price),
                float(ref_price),
                round(self._reserved_price, 5),
            ])
        return pd.DataFrame(data=markets_data, columns=markets_columns).replace(np.nan, '', regex=True)

    def format_status(self) -> str:
        if not self._all_markets_ready:
            return "Market connectors are not ready."
        cdef:
            list lines = []
            list warning_lines = []
        warning_lines.extend(self.network_warning([self._market_info]))

        markets_df = self.market_status_data_frame([self._market_info])
        lines.extend(["", "  Markets:"] + ["    " + line for line in markets_df.to_string(index=False).split("\n")])

        assets_df = self.pure_mm_assets_df(True)
        first_col_length = max(*assets_df[0].apply(len))
        df_lines = assets_df.to_string(index=False, header=False,
                                       formatters={0: ("{:<" + str(first_col_length) + "}").format}).split("\n")
        lines.extend(["", "  Assets:"] + ["    " + line for line in df_lines])

        # See if there are any open orders.
        if len(self.active_orders) > 0:
            df = self.active_orders_df()
            lines.extend(["", "  Orders:"] + ["    " + line for line in df.to_string(index=False).split("\n")])
        else:
            lines.extend(["", "  No active maker orders."])

        volatility_pct = self._avg_vol.current_value / float(self.get_price()) * 100.0
        if all((self._gamma, self._kappa, not isnan(volatility_pct))):
            lines.extend(["", f"  Strategy parameters:",
                          f"    risk_factor(\u03B3)= {self._gamma:.5E}",
                          f"    order_book_depth_factor(\u03BA)= {self._kappa:.5E}",
                          f"    volatility= {volatility_pct:.3f}%",
                          f"    time until end of trading cycle= {str(datetime.timedelta(seconds=float(self._time_left)//1e3))}"])

        warning_lines.extend(self.balance_warning([self._market_info]))

        if len(warning_lines) > 0:
            lines.extend(["", "*** WARNINGS ***"] + warning_lines)

        return "\n".join(lines)

    def execute_orders_proposal(self, proposal: Proposal):
        return self.c_execute_orders_proposal(proposal)

    def cancel_order(self, order_id: str):
        return self.c_cancel_order(self._market_info, order_id)

    cdef c_start(self, Clock clock, double timestamp):
        StrategyBase.c_start(self, clock, timestamp)
        self._last_timestamp = timestamp
        # start tracking any restored limit order
        restored_order_ids = self.c_track_restored_orders(self.market_info)
        for order_id in restored_order_ids:
            order = next(o for o in self.market_info.market.limit_orders if o.client_order_id == order_id)
            if order:
                self._hanging_orders_tracker.add_order(order)
        self._time_left = self._closing_time

    def start(self, Clock clock, double timestamp):
        self.c_start(clock, timestamp)

    cdef c_tick(self, double timestamp):
        StrategyBase.c_tick(self, timestamp)
        cdef:
            int64_t current_tick = <int64_t>(timestamp // self._status_report_interval)
            int64_t last_tick = <int64_t>(self._last_timestamp // self._status_report_interval)
            bint should_report_warnings = ((current_tick > last_tick) and
                                           (self._logging_options & self.OPTION_LOG_STATUS_REPORT))
            object proposal

        try:
            if not self._all_markets_ready:
                self._all_markets_ready = all([mkt.ready for mkt in self._sb_markets])
                if not self._all_markets_ready:
                    # Markets not ready yet. Don't do anything.
                    if should_report_warnings:
                        self.logger().warning(f"Markets are not ready. No market making trades are permitted.")
                    return

            if should_report_warnings:
                if not all([mkt.network_status is NetworkStatus.CONNECTED for mkt in self._sb_markets]):
                    self.logger().warning(f"WARNING: Some markets are not connected or are down at the moment. Market "
                                          f"making may be dangerous when markets or networks are unstable.")

            self.c_collect_market_variables(timestamp)
            if self.c_is_algorithm_ready():
                proposal = None
                if self._create_timestamp <= self._current_timestamp:
                    # If gamma or kappa are -1 then it's the first time they are calculated.
                    # Also, if volatility goes beyond the threshold specified, we consider volatility regime has changed
                    # so parameters need to be recalculated.
                    if (self._gamma is None) or (self._kappa is None) or \
                            (self._parameters_based_on_spread and
                             self.volatility_diff_from_last_parameter_calculation(self.get_volatility()) >
                             self._volatility_sensibility):
                        self.c_recalculate_parameters()
                    self.c_calculate_reserved_price_and_optimal_spread()

                    # 1. Create base order proposals
                    proposal = self.c_create_base_proposal()
                    # 2. Apply functions that modify orders amount
                    self.c_apply_order_amount_eta_transformation(proposal)
                    # 3. Apply functions that modify orders price
                    self.c_apply_order_price_modifiers(proposal)

                self._hanging_orders_tracker.remove_orders_far_from_price()
                self._hanging_orders_tracker.renew_hanging_orders_past_max_order_age()
                self.c_cancel_active_orders(proposal)
                refresh_proposal = self.c_aged_order_refresh()
                if refresh_proposal is not None:
                    self.c_execute_orders_proposal(refresh_proposal)

                if self.c_to_create_orders(proposal):
                    # 4. Apply budget constraint (after hanging orders were created), i.e. can't buy/sell more than what you have.
                    self.c_apply_budget_constraint(proposal)
                    self.c_execute_orders_proposal(proposal)

                if self._is_debug:
                    self.dump_debug_variables()
            else:
                self._ticks_to_be_ready-=1
                if self._ticks_to_be_ready % 5 == 0:
                    self.logger().info(f"Calculating volatility... {self._ticks_to_be_ready} seconds to start trading")
        finally:
            self._last_timestamp = timestamp

    cdef c_collect_market_variables(self, double timestamp):
        market, trading_pair, base_asset, quote_asset = self._market_info
        self._last_sampling_timestamp = timestamp
        self._time_left = max(self._time_left - Decimal(timestamp - self._last_timestamp) * 1000, 0)
        price = self.get_price()
        self._avg_vol.add_sample(price)
        # Calculate adjustment factor to have 0.01% of inventory resolution
        base_balance = market.get_balance(base_asset)
        quote_balance = market.get_balance(quote_asset)
        inventory_in_base = quote_balance / price + base_balance
        self._q_adjustment_factor = (Decimal("1e5") / inventory_in_base) if inventory_in_base else Decimal("1e5")
        if self._time_left == 0:
            # Re-cycle algorithm
            self._time_left = self._closing_time
            if self._parameters_based_on_spread:
                self.c_recalculate_parameters()
            self.logger().info("Recycling algorithm time left and parameters if needed.")

    def collect_market_variables(self, timestamp: float):
        self.c_collect_market_variables(timestamp)

    def volatility_diff_from_last_parameter_calculation(self, current_vol) -> Decimal:
        if self._latest_parameter_calculation_vol == 0:
            return s_decimal_zero
        return abs(self._latest_parameter_calculation_vol - Decimal(str(current_vol))) / self._latest_parameter_calculation_vol

    cdef double c_get_spread(self):
        cdef:
            ExchangeBase market = self._market_info.market
            str trading_pair = self._market_info.trading_pair

        return market.c_get_price(trading_pair, True) - market.c_get_price(trading_pair, False)

    def get_spread(self):
        return self.c_get_spread()

    def get_volatility(self):
        vol = Decimal(str(self._avg_vol.current_value))
        if vol == s_decimal_zero:
            if self._latest_parameter_calculation_vol != s_decimal_zero:
                vol = Decimal(str(self._latest_parameter_calculation_vol))
            else:
                # Default value at start time if price has no activity
                vol = Decimal(str(self.c_get_spread()/2))
        return vol

    cdef c_calculate_reserved_price_and_optimal_spread(self):
        cdef:
            ExchangeBase market = self._market_info.market

        time_left_fraction = Decimal(str(self._time_left / self._closing_time))

        price = self.get_price()
        q = (market.get_balance(self.base_asset) - Decimal(str(self.c_calculate_target_inventory()))) * self._q_adjustment_factor
        vol = self.get_volatility()
        mid_price_variance = vol ** 2

        if all((q, self._gamma, self._kappa)):
            self._reserved_price = price - (q * self._gamma * mid_price_variance * time_left_fraction)
            self._optimal_spread = self._gamma * mid_price_variance * time_left_fraction + 2 * Decimal(
                1 + self._gamma / self._kappa).ln() / self._gamma

            if self._parameters_based_on_spread:
                spread_inflation_due_to_volatility = max(self._vol_to_spread_multiplier * vol,
                                                         price * self._min_spread) / (price * self._min_spread)
                min_limit_bid = price * (1 - self._max_spread * spread_inflation_due_to_volatility)
                max_limit_bid = price * (1 - self._min_spread * spread_inflation_due_to_volatility)
                min_limit_ask = price * (1 + self._min_spread * spread_inflation_due_to_volatility)
                max_limit_ask = price * (1 + self._max_spread * spread_inflation_due_to_volatility)
            else:
                min_limit_bid = s_decimal_zero
                max_limit_bid = min_limit_ask = price
                max_limit_ask = Decimal("Inf")

            self._optimal_ask = min(max(self._reserved_price + self._optimal_spread / 2,
                                        min_limit_ask),
                                    max_limit_ask)
            self._optimal_bid = min(max(self._reserved_price - self._optimal_spread / 2,
                                        min_limit_bid),
                                    max_limit_bid)
            # This is not what the algorithm will use as proposed bid and ask. This is just the raw output.
            # Optimal bid and optimal ask prices will be used
            if self._is_debug:
                self.logger().info(f"bid={(price-(self._reserved_price - self._optimal_spread / 2)) / price * 100:.4f}% | "
                                   f"ask={((self._reserved_price + self._optimal_spread / 2) - price) / price * 100:.4f}% | "
                                   f"q={q/self._q_adjustment_factor:.4f} | "
                                   f"vol={vol:.4f}")

    def calculate_reserved_price_and_optimal_spread(self):
        return self.c_calculate_reserved_price_and_optimal_spread()

    cdef object c_calculate_target_inventory(self):
        cdef:
            ExchangeBase market = self._market_info.market
            str trading_pair = self._market_info.trading_pair
            str base_asset = self._market_info.base_asset
            str quote_asset = self._market_info.quote_asset
            object mid_price
            object base_value
            object inventory_value
            object target_inventory_value

        price = self.get_price()
        base_asset_amount = market.get_balance(base_asset)
        quote_asset_amount = market.get_balance(quote_asset)
        base_value = base_asset_amount * price
        inventory_value = base_value + quote_asset_amount
        target_inventory_value = inventory_value * self._inventory_target_base_pct
        return market.c_quantize_order_amount(trading_pair, Decimal(str(target_inventory_value / price)))

    def calculate_target_inventory(self) -> Decimal:
        return self.c_calculate_target_inventory()

    def _get_min_and_max_spread(self):
        vol = self.get_volatility()
        price = self.get_price()
        # min_spread will be the expected, unless volatility times the multiplier exceeds it
        min_spread = max(self._min_spread * price, self._vol_to_spread_multiplier * vol)
        # If min_spread got inflated due to the multiplier, we apply the same inflation to max_spread
        max_spread = (self._max_spread * price) * (min_spread / (self._min_spread * price))
        return min_spread, max_spread

    cdef c_recalculate_parameters(self):
        cdef:
            ExchangeBase market = self._market_info.market

        q = (market.get_balance(self.base_asset) - self.c_calculate_target_inventory()) * self._q_adjustment_factor
        vol = self.get_volatility()

        if q != 0:
            min_spread, max_spread = self._get_min_and_max_spread()

            # GAMMA
            # If q or vol are close to 0, gamma will -> Inf. Is this desirable?
            max_possible_gamma = min(
                                    (max_spread - min_spread) / (2 * abs(q) * (vol ** 2)),
                                    (max_spread * (2-self._inventory_risk_aversion) /
                                     self._inventory_risk_aversion + min_spread) / (vol ** 2))
            self._gamma = self._inventory_risk_aversion * max_possible_gamma

            # KAPPA
            # Want the maximum possible spread but with restrictions to avoid negative kappa or division by 0
            max_spread_around_reserved_price = max_spread * (2-self._inventory_risk_aversion) + min_spread * self._inventory_risk_aversion
            if (max_spread_around_reserved_price * self._gamma - (vol * self._gamma) **2) <= s_decimal_zero:
                self._kappa = Decimal('1e100')  # Cap to kappa -> Infinity
            else:
                self._kappa = self._gamma / (Decimal.exp((max_spread_around_reserved_price * self._gamma - (vol * self._gamma) **2) / 2) - 1)

            # ETA
            # Want order_amount to be 10% of the original number if q is in the opposite extreme from target inventory
            q_where_to_decay_order_amount = self.c_calculate_target_inventory() / (self._inventory_risk_aversion * Decimal.ln(Decimal("10")))
            self._eta = s_decimal_one
            if q_where_to_decay_order_amount != s_decimal_zero:
                self._eta = self._eta / q_where_to_decay_order_amount

            self._latest_parameter_calculation_vol = vol

    def recalculate_parameters(self):
        return self.c_recalculate_parameters()

    cdef bint c_is_algorithm_ready(self):
        return self._avg_vol.is_sampling_buffer_full

    def is_algorithm_ready(self) -> bool:
        return self.c_is_algorithm_ready()

    def _get_logspaced_level_spreads(self, ):
        reference_price = self.get_price()
        _, max_spread = self._get_min_and_max_spread()
        optimal_ask_spread = self._optimal_ask - reference_price
        optimal_bid_spread = reference_price - self._optimal_bid
        bid_level_spreads = np.logspace(0, np.log(float(max_spread - optimal_bid_spread) + 1), base=np.e,
                                        num=self._order_levels) - 1
        ask_level_spreads = np.logspace(0, np.log(float(max_spread - optimal_ask_spread) + 1), base=np.e,
                                        num=self._order_levels) - 1

        return bid_level_spreads, ask_level_spreads

    cdef _create_proposal_based_on_order_override(self):
        cdef:
            ExchangeBase market = self._market_info.market
            list buys = []
            list sells = []
        reference_price = self.get_price()
        for key, value in self._order_override.items():
            if str(value[0]) in ["buy", "sell"]:
                list_to_be_appended = buys if str(value[0]) == "buy" else sells
                size = Decimal(str(value[2]))
                size = market.c_quantize_order_amount(self.trading_pair, size)
                if str(value[0]) == "buy":
                    price = reference_price * (Decimal("1") - Decimal(str(value[1])) / Decimal("100"))
                elif str(value[0]) == "sell":
                    price = reference_price * (Decimal("1") + Decimal(str(value[1])) / Decimal("100"))
                price = market.c_quantize_order_price(self.trading_pair, price)
                if size > 0 and price > 0:
                    list_to_be_appended.append(PriceSize(price, size))
        return buys, sells

    def create_proposal_based_on_order_override(self) -> Tuple[List[Proposal], List[Proposal]]:
        return self._create_proposal_based_on_order_override()

    cdef _create_proposal_based_on_order_levels(self):
        cdef:
            ExchangeBase market = self._market_info.market
            list buys = []
            list sells = []
        bid_level_spreads, ask_level_spreads = self._get_logspaced_level_spreads()
        size = market.c_quantize_order_amount(self.trading_pair, self._order_amount)
        if size > 0:
            for level in range(self._order_levels):
                bid_price = market.c_quantize_order_price(self.trading_pair,
                                                          self._optimal_bid - Decimal(str(bid_level_spreads[level])))
                ask_price = market.c_quantize_order_price(self.trading_pair,
                                                          self._optimal_ask + Decimal(str(ask_level_spreads[level])))

                buys.append(PriceSize(bid_price, size))
                sells.append(PriceSize(ask_price, size))
        return buys, sells

    def create_proposal_based_on_order_levels(self):
        return self._create_proposal_based_on_order_levels()

    cdef _create_basic_proposal(self):
        cdef:
            ExchangeBase market = self._market_info.market
            list buys = []
            list sells = []
        price = market.c_quantize_order_price(self.trading_pair, Decimal(str(self._optimal_bid)))
        size = market.c_quantize_order_amount(self.trading_pair, self._order_amount)
        if size > 0:
            buys.append(PriceSize(price, size))

        price = market.c_quantize_order_price(self.trading_pair, Decimal(str(self._optimal_ask)))
        size = market.c_quantize_order_amount(self.trading_pair, self._order_amount)
        if size > 0:
            sells.append(PriceSize(price, size))
        return buys, sells

    def create_basic_proposal(self):
        return self._create_basic_proposal()

    cdef object c_create_base_proposal(self):
        cdef:
            ExchangeBase market = self._market_info.market
            list buys = []
            list sells = []

        if self._order_override is not None and len(self._order_override) > 0:
            # If order_override is set, it will override order_levels
            buys, sells = self._create_proposal_based_on_order_override()
        elif self._order_levels > 0 and self._parameters_based_on_spread:
            # Simple order levels will only be available for automated parameters calculation setup
            buys, sells = self._create_proposal_based_on_order_levels()
        else:
            # No order levels nor order_overrides. Just 1 bid and 1 ask order
            buys, sells = self._create_basic_proposal()

        return Proposal(buys, sells)

    def create_base_proposal(self):
        return self.c_create_base_proposal()

    cdef tuple c_get_adjusted_available_balance(self, list orders):
        """
        Calculates the available balance, plus the amount attributed to orders.
        :return: (base amount, quote amount) in Decimal
        """
        cdef:
            ExchangeBase market = self._market_info.market
            object base_balance = market.c_get_available_balance(self.base_asset)
            object quote_balance = market.c_get_available_balance(self.quote_asset)

        for order in orders:
            if order.is_buy:
                quote_balance += order.quantity * order.price
            else:
                base_balance += order.quantity

        return base_balance, quote_balance

    def get_adjusted_available_balance(self, orders: List[LimitOrder]):
        return self.c_get_adjusted_available_balance(orders)

    cdef c_apply_order_price_modifiers(self, object proposal):
        if self._order_optimization_enabled:
            self.c_apply_order_optimization(proposal)

        if self._add_transaction_costs_to_orders:
            self.c_apply_add_transaction_costs(proposal)

    def apply_order_price_modifiers(self, proposal: Proposal):
        self.c_apply_order_price_modifiers(proposal)

    def apply_budget_constraint(self, proposal: Proposal):
        return self.c_apply_budget_constraint(proposal)

    def adjusted_available_balance_for_orders_budget_constrain(self):
        new_hanging_orders = [LimitOrder("",
                                         o.trading_pair,
                                         o.is_buy,
                                         self.base_asset,
                                         self.quote_asset,
                                         o.price,
                                         o.amount) for o in
                              self._hanging_orders_tracker.orders_to_be_created]

        return self.c_get_adjusted_available_balance(self.active_non_hanging_orders +
                                                     new_hanging_orders)

    cdef c_apply_budget_constraint(self, object proposal):
        cdef:
            ExchangeBase market = self._market_info.market
            object quote_size
            object base_size
            object adjusted_amount

        base_balance, quote_balance = self.adjusted_available_balance_for_orders_budget_constrain()

        for buy in proposal.buys:
            buy_fee = market.c_get_fee(self.base_asset, self.quote_asset, OrderType.LIMIT, TradeType.BUY,
                                       buy.size, buy.price)
            quote_size = buy.size * buy.price * (Decimal(1) + buy_fee.percent)

            # Adjust buy order size to use remaining balance if less than the order amount
            if quote_balance < quote_size:
                adjusted_amount = quote_balance / (buy.price * (Decimal("1") + buy_fee.percent))
                adjusted_amount = market.c_quantize_order_amount(self.trading_pair, adjusted_amount)
                buy.size = adjusted_amount
                quote_balance = s_decimal_zero
            elif quote_balance == s_decimal_zero:
                buy.size = s_decimal_zero
            else:
                quote_balance -= quote_size

        proposal.buys = [o for o in proposal.buys if o.size > 0]

        for sell in proposal.sells:
            base_size = sell.size

            # Adjust sell order size to use remaining balance if less than the order amount
            if base_balance < base_size:
                adjusted_amount = market.c_quantize_order_amount(self.trading_pair, base_balance)
                sell.size = adjusted_amount
                base_balance = s_decimal_zero
            elif base_balance == s_decimal_zero:
                sell.size = s_decimal_zero
            else:
                base_balance -= base_size

        proposal.sells = [o for o in proposal.sells if o.size > 0]

    def apply_budget_constraint(self, proposal: Proposal):
        return self.c_apply_budget_constraint(proposal)

    # Compare the market price with the top bid and top ask price
    cdef c_apply_order_optimization(self, object proposal):
        cdef:
            ExchangeBase market = self._market_info.market
            object own_buy_size = s_decimal_zero
            object own_sell_size = s_decimal_zero
            object best_order_spread

        for order in self.active_orders:
            if order.is_buy:
                own_buy_size = order.quantity
            else:
                own_sell_size = order.quantity

        if len(proposal.buys) > 0:
            # Get the top bid price in the market using order_optimization_depth and your buy order volume
            top_bid_price = self._market_info.get_price_for_volume(
                False, own_buy_size).result_price
            price_quantum = market.c_get_order_price_quantum(
                self.trading_pair,
                top_bid_price
            )
            # Get the price above the top bid
            price_above_bid = (ceil(top_bid_price / price_quantum) + 1) * price_quantum

            # If the price_above_bid is lower than the price suggested by the top pricing proposal,
            # lower the price and from there apply the best_order_spread to each order in the next levels
            proposal.buys = sorted(proposal.buys, key = lambda p: p.price, reverse = True)
            for i, proposed in enumerate(proposal.buys):
                if proposal.buys[i].price > price_above_bid:
                    proposal.buys[i].price = market.c_quantize_order_price(self.trading_pair, price_above_bid)

        if len(proposal.sells) > 0:
            # Get the top ask price in the market using order_optimization_depth and your sell order volume
            top_ask_price = self._market_info.get_price_for_volume(
                True, own_sell_size).result_price
            price_quantum = market.c_get_order_price_quantum(
                self.trading_pair,
                top_ask_price
            )
            # Get the price below the top ask
            price_below_ask = (floor(top_ask_price / price_quantum) - 1) * price_quantum

            # If the price_below_ask is higher than the price suggested by the pricing proposal,
            # increase your price and from there apply the best_order_spread to each order in the next levels
            proposal.sells = sorted(proposal.sells, key = lambda p: p.price)
            for i, proposed in enumerate(proposal.sells):
                if proposal.sells[i].price < price_below_ask:
                    proposal.sells[i].price = market.c_quantize_order_price(self.trading_pair, price_below_ask)

    def apply_order_optimization(self, proposal: Proposal):
        return self.c_apply_order_optimization(proposal)

    cdef c_apply_order_amount_eta_transformation(self, object proposal):
        cdef:
            ExchangeBase market = self._market_info.market
            str trading_pair = self._market_info.trading_pair

        # Order amounts should be changed only if order_override is not active
        if (self._order_override is None) or (len(self._order_override) == 0):
            # eta parameter is described in the paper as the shape parameter for having exponentially decreasing order amount
            # for orders that go against inventory target (i.e. Want to buy when excess inventory or sell when deficit inventory)
            q = market.get_balance(self.base_asset) - self.c_calculate_target_inventory()
            if len(proposal.buys) > 0:
                if q > 0:
                    for i, proposed in enumerate(proposal.buys):

                        proposal.buys[i].size = market.c_quantize_order_amount(trading_pair, proposal.buys[i].size * Decimal.exp(-self._eta * q))
                    proposal.buys = [o for o in proposal.buys if o.size > 0]

            if len(proposal.sells) > 0:
                if q < 0:
                    for i, proposed in enumerate(proposal.sells):
                        proposal.sells[i].size = market.c_quantize_order_amount(trading_pair, proposal.sells[i].size * Decimal.exp(self._eta * q))
                    proposal.sells = [o for o in proposal.sells if o.size > 0]

    def apply_order_amount_eta_transformation(self, proposal: Proposal):
        self.c_apply_order_amount_eta_transformation(proposal)

    cdef c_apply_add_transaction_costs(self, object proposal):
        cdef:
            ExchangeBase market = self._market_info.market
        for buy in proposal.buys:
            fee = market.c_get_fee(self.base_asset, self.quote_asset,
                                   self._limit_order_type, TradeType.BUY, buy.size, buy.price)
            price = buy.price * (Decimal(1) - fee.percent)
            buy.price = market.c_quantize_order_price(self.trading_pair, price)
        for sell in proposal.sells:
            fee = market.c_get_fee(self.base_asset, self.quote_asset,
                                   self._limit_order_type, TradeType.SELL, sell.size, sell.price)
            price = sell.price * (Decimal(1) + fee.percent)
            sell.price = market.c_quantize_order_price(self.trading_pair, price)

    def apply_add_transaction_costs(self, proposal: Proposal):
        self.c_apply_add_transaction_costs(proposal)

    cdef c_did_cancel_order(self, object cancelled_event):
        cdef:
            str order_id = cancelled_event.order_id
        if self._hanging_orders_tracker.is_order_id_in_hanging_orders(order_id):
            self.log_with_clock(
                logging.INFO,
                f"({self.trading_pair}) Hanging order {order_id} cancelled."
            )
            self.notify_hb_app(
                f"({self.trading_pair}) Hanging order {order_id} cancelled."
            )
            self._hanging_orders_tracker.did_cancel_hanging_order(order_id)

    cdef c_did_fill_order(self, object order_filled_event):
        cdef:
            str order_id = order_filled_event.order_id
            object market_info = self._sb_order_tracker.c_get_shadow_market_pair_from_order_id(order_id)
            tuple order_fill_record

        if market_info is not None:
            limit_order_record = self._sb_order_tracker.c_get_shadow_limit_order(order_id)
            order_fill_record = (limit_order_record, order_filled_event)

            if order_filled_event.trade_type is TradeType.BUY:
                if self._logging_options & self.OPTION_LOG_MAKER_ORDER_FILLED:
                    self.log_with_clock(
                        logging.INFO,
                        f"({market_info.trading_pair}) Maker buy order of "
                        f"{order_filled_event.amount} {market_info.base_asset} filled."
                    )
            else:
                if self._logging_options & self.OPTION_LOG_MAKER_ORDER_FILLED:
                    self.log_with_clock(
                        logging.INFO,
                        f"({market_info.trading_pair}) Maker sell order of "
                        f"{order_filled_event.amount} {market_info.base_asset} filled."
                    )

    cdef c_did_complete_buy_order(self, object order_completed_event):
        cdef:
            str order_id = order_completed_event.order_id
            limit_order_record = self._sb_order_tracker.c_get_limit_order(self._market_info, order_id)
        if limit_order_record is None:
            return
        active_sell_ids = [x.client_order_id for x in self.active_orders if not x.is_buy]

        # If the filled order is a hanging order, do nothing
        if self._hanging_orders_tracker.is_order_id_in_hanging_orders(order_id):
            self._hanging_orders_tracker.did_fill_hanging_order(limit_order_record)
            return

        # delay order creation by filled_order_delay (in seconds)
        self._create_timestamp = self._current_timestamp + self._filled_order_delay
        self._cancel_timestamp = min(self._cancel_timestamp, self._create_timestamp)

        self._filled_buys_balance += 1
        self._last_own_trade_price = limit_order_record.price

        self._hanging_orders_tracker.did_fill_order(limit_order_record)

        self.log_with_clock(
            logging.INFO,
            f"({self.trading_pair}) Maker buy order {order_id} "
            f"({limit_order_record.quantity} {limit_order_record.base_currency} @ "
            f"{limit_order_record.price} {limit_order_record.quote_currency}) has been completely filled."
        )
        self.notify_hb_app_with_timestamp(
            f"Maker BUY order {limit_order_record.quantity} {limit_order_record.base_currency} @ "
            f"{limit_order_record.price} {limit_order_record.quote_currency} is filled."
        )

    cdef c_did_complete_sell_order(self, object order_completed_event):
        cdef:
            str order_id = order_completed_event.order_id
            LimitOrder limit_order_record = self._sb_order_tracker.c_get_limit_order(self._market_info, order_id)
        if limit_order_record is None:
            return
        active_buy_ids = [x.client_order_id for x in self.active_orders if x.is_buy]

        # If the filled order is a hanging order, do nothing
        if self._hanging_orders_tracker.is_order_id_in_hanging_orders(order_id):
            self._hanging_orders_tracker.did_fill_hanging_order(limit_order_record)
            return

        # delay order creation by filled_order_delay (in seconds)
        self._create_timestamp = self._current_timestamp + self._filled_order_delay
        self._cancel_timestamp = min(self._cancel_timestamp, self._create_timestamp)

        self._filled_sells_balance += 1
        self._last_own_trade_price = limit_order_record.price

        self._hanging_orders_tracker.did_fill_order(limit_order_record)

        self.log_with_clock(
            logging.INFO,
            f"({self.trading_pair}) Maker sell order {order_id} "
            f"({limit_order_record.quantity} {limit_order_record.base_currency} @ "
            f"{limit_order_record.price} {limit_order_record.quote_currency}) has been completely filled."
        )
        self.notify_hb_app_with_timestamp(
            f"Maker SELL order {limit_order_record.quantity} {limit_order_record.base_currency} @ "
            f"{limit_order_record.price} {limit_order_record.quote_currency} is filled."
        )

    cdef bint c_is_within_tolerance(self, list current_prices, list proposal_prices):
        if len(current_prices) != len(proposal_prices):
            return False
        current_prices = sorted(current_prices)
        proposal_prices = sorted(proposal_prices)
        for current, proposal in zip(current_prices, proposal_prices):
            # if spread diff is more than the tolerance or order quantities are different, return false.
            if abs(proposal - current)/current > self._order_refresh_tolerance_pct:
                return False
        return True

    def is_within_tolerance(self, current_prices: List[Decimal], proposal_prices: List[Decimal]) -> bool:
        return self.c_is_within_tolerance(current_prices, proposal_prices)

    # Cancel active orders
    # Return value: whether order cancellation is deferred.
    cdef c_cancel_active_orders(self, object proposal):
        if self._cancel_timestamp > self._current_timestamp:
            return
        if not global_config_map.get("0x_active_cancels").value:
            if ((self._market_info.market.name in self.RADAR_RELAY_TYPE_EXCHANGES) or
                    (self._market_info.market.name == "bamboo_relay" and not self._market_info.market.use_coordinator)):
                return
        cdef:
            list active_buy_prices = []
            list active_sells = []
            bint to_defer_canceling = False
        if len(self.active_non_hanging_orders) == 0:
            return
        if proposal is not None:
            active_buy_prices = [Decimal(str(o.price)) for o in self.active_non_hanging_orders if o.is_buy]
            active_sell_prices = [Decimal(str(o.price)) for o in self.active_non_hanging_orders if not o.is_buy]
            proposal_buys = [buy.price for buy in proposal.buys]
            proposal_sells = [sell.price for sell in proposal.sells]

            if self.c_is_within_tolerance(active_buy_prices, proposal_buys) and \
                    self.c_is_within_tolerance(active_sell_prices, proposal_sells):
                to_defer_canceling = True

        if not to_defer_canceling:
            self._hanging_orders_tracker.add_hanging_orders_based_on_partially_executed_pairs()
            self._hanging_orders_tracker.update_strategy_orders_with_equivalent_orders()
            for order in self.active_non_hanging_orders:
                # If is about to be added to hanging_orders then don't cancel
                if not self._hanging_orders_tracker.is_order_to_be_added_to_hanging_orders(order):
                    self.c_cancel_order(self._market_info, order.client_order_id)
        else:
            self.c_set_timers()

    def cancel_active_orders(self, proposal: Proposal):
        return self.c_cancel_active_orders(proposal)

    # Refresh all active non hanging orders that are older that the _max_order_age
    cdef object c_aged_order_refresh(self):
        cdef:
            list active_non_hanging_orders = self.active_non_hanging_orders
            list buys = []
            list sells = []

        for order in active_non_hanging_orders:
            age = 0 if "//" in order.client_order_id else \
                int(int(time.time()) - int(order.client_order_id[-16:])/1e6)

            # To prevent duplicating orders due to delay in receiving cancel response
            refresh_check = [o for o in active_non_hanging_orders if o.price == order.price
                             and o.quantity == order.quantity]
            if len(refresh_check) > 1:
                continue

            if age >= self._max_order_age:
                if order.is_buy:
                    buys.append(PriceSize(order.price, order.quantity))
                else:
                    sells.append(PriceSize(order.price, order.quantity))
                self.logger().info(f"Refreshing {'Buy' if order.is_buy else 'Sell'} order with ID - "
                                   f"{order.client_order_id} because it reached maximum order age of "
                                   f"{self._max_order_age} seconds.")
                self.c_cancel_order(self._market_info, order.client_order_id)
        return Proposal(buys, sells)

    def aged_order_refresh(self) -> Proposal:
        return self.c_aged_order_refresh()

    cdef bint c_to_create_orders(self, object proposal):
        non_hanging_orders_non_cancelled = [o for o in self.active_non_hanging_orders if not
                                            self._hanging_orders_tracker.is_order_to_be_added_to_hanging_orders(o)]

        return self._create_timestamp < self._current_timestamp and \
            proposal is not None and len(non_hanging_orders_non_cancelled) == 0

    def to_create_orders(self, proposal: Proposal) -> bool:
        return self.c_to_create_orders(proposal)

    cdef c_execute_orders_proposal(self, object proposal):
        cdef:
            double expiration_seconds = (self._order_refresh_time
                                         if ((self._market_info.market.name in self.RADAR_RELAY_TYPE_EXCHANGES) or
                                             (self._market_info.market.name == "bamboo_relay" and
                                              not self._market_info.market.use_coordinator))
                                         else NaN)
            str bid_order_id, ask_order_id
            bint orders_created = False
        # Number of pair of orders to track for hanging orders
        number_of_pairs = min((len(proposal.buys), len(proposal.sells))) if self._hanging_orders_enabled else 0

        if len(proposal.buys) > 0:
            if self._logging_options & self.OPTION_LOG_CREATE_ORDER:
                price_quote_str = [f"{buy.size.normalize()} {self.base_asset}, "
                                   f"{buy.price.normalize()} {self.quote_asset}"
                                   for buy in proposal.buys]
                self.logger().info(
                    f"({self.trading_pair}) Creating {len(proposal.buys)} bid orders "
                    f"at (Size, Price): {price_quote_str}"
                )
            for idx, buy in enumerate(proposal.buys):
                bid_order_id = self.c_buy_with_specific_market(
                    self._market_info,
                    buy.size,
                    order_type=self._limit_order_type,
                    price=buy.price,
                    expiration_seconds=expiration_seconds
                )
                orders_created = True
                if idx < number_of_pairs:
                    order = next((o for o in self.active_orders if o.client_order_id == bid_order_id))
                    if order:
                        self._hanging_orders_tracker.add_current_pairs_of_proposal_orders_executed_by_strategy(
                            CreatedPairOfOrders(order, None))
        if len(proposal.sells) > 0:
            if self._logging_options & self.OPTION_LOG_CREATE_ORDER:
                price_quote_str = [f"{sell.size.normalize()} {self.base_asset}, "
                                   f"{sell.price.normalize()} {self.quote_asset}"
                                   for sell in proposal.sells]
                self.logger().info(
                    f"({self.trading_pair}) Creating {len(proposal.sells)} ask "
                    f"orders at (Size, Price): {price_quote_str}"
                )
            for idx, sell in enumerate(proposal.sells):
                ask_order_id = self.c_sell_with_specific_market(
                    self._market_info,
                    sell.size,
                    order_type=self._limit_order_type,
                    price=sell.price,
                    expiration_seconds=expiration_seconds
                )
                orders_created = True
                if idx < number_of_pairs:
                    order = next((o for o in self.active_orders if o.client_order_id == ask_order_id))
                    if order:
                        self._hanging_orders_tracker.current_created_pairs_of_orders[idx].sell_order = order
        if orders_created:
            self.c_set_timers()

    def execute_orders_proposal(self, proposal: Proposal):
        self.c_execute_orders_proposal(proposal)

    cdef c_set_timers(self):
        cdef double next_cycle = self._current_timestamp + self._order_refresh_time
        if self._create_timestamp <= self._current_timestamp:
            self._create_timestamp = next_cycle
        if self._cancel_timestamp <= self._current_timestamp:
            self._cancel_timestamp = min(self._create_timestamp, next_cycle)

    def set_timers(self):
        self.c_set_timers()

    def notify_hb_app(self, msg: str):
        if self._hb_app_notification:
            super().notify_hb_app(msg)

    def dump_debug_variables(self):
        market = self._market_info.market
        mid_price = self.get_price()
        spread = Decimal(str(self.c_get_spread()))

        best_ask = mid_price + spread / 2
        new_ask = self._reserved_price + self._optimal_spread / 2
        best_bid = mid_price - spread / 2
        new_bid = self._reserved_price - self._optimal_spread / 2
        if not os.path.exists(self._debug_csv_path):
            df_header = pd.DataFrame([('mid_price',
                                       'spread',
                                       'reserved_price',
                                       'optimal_spread',
                                       'optimal_bid',
                                       'optimal_ask',
                                       'optimal_bid_to_mid_%',
                                       'optimal_ask_to_mid_%',
                                       'current_inv',
                                       'target_inv',
                                       'time_left_fraction',
                                       'mid_price std_dev',
                                       'gamma',
                                       'kappa',
                                       'eta',
                                       'current_vol_to_calculation_vol',
                                       'inventory_target_pct',
                                       'min_spread',
                                       'max_spread',
                                       'vol_to_spread_multiplier')])
            df_header.to_csv(self._debug_csv_path, mode='a', header=False, index=False)
        df = pd.DataFrame([(mid_price,
                            spread,
                            self._reserved_price,
                            self._optimal_spread,
                            self._optimal_bid,
                            self._optimal_ask,
                            (mid_price - (self._reserved_price - self._optimal_spread / 2)) / mid_price,
                            ((self._reserved_price + self._optimal_spread / 2) - mid_price) / mid_price,
                            market.get_balance(self.base_asset),
                            self.c_calculate_target_inventory(),
                            self._time_left / self._closing_time,
                            self._avg_vol.current_value,
                            self._gamma,
                            self._kappa,
                            self._eta,
                            self.volatility_diff_from_last_parameter_calculation(self.get_volatility()),
                            self.inventory_target_base_pct,
                            self._min_spread,
                            self._max_spread,
                            self._vol_to_spread_multiplier)])
        df.to_csv(self._debug_csv_path, mode='a', header=False, index=False)<|MERGE_RESOLUTION|>--- conflicted
+++ resolved
@@ -60,7 +60,6 @@
             pmm_logger = logging.getLogger(__name__)
         return pmm_logger
 
-<<<<<<< HEAD
     def init_params(self,
                     market_info: MarketTradingPairTuple,
                     order_amount: Decimal,
@@ -91,43 +90,8 @@
                     closing_time: Decimal = Decimal("1"),
                     debug_csv_path: str = '',
                     volatility_buffer_size: int = 30,
-                    is_debug: bool = True,
+                    is_debug: bool = False,
                     ):
-=======
-    def __init__(self,
-                 market_info: MarketTradingPairTuple,
-                 order_amount: Decimal,
-                 order_refresh_time: float = 30.0,
-                 max_order_age: float = 1800,
-                 order_refresh_tolerance_pct: Decimal = s_decimal_neg_one,
-                 order_optimization_enabled = True,
-                 filled_order_delay: float = 60.0,
-                 order_levels: int = 0,
-                 order_override: Dict[str, List[str]] = {},
-                 hanging_orders_enabled: bool = False,
-                 hanging_orders_aggregation_type: HangingOrdersAggregationType = HangingOrdersAggregationType.NO_AGGREGATION,
-                 hanging_orders_cancel_pct: Decimal = Decimal("0.1"),
-                 inventory_target_base_pct: Decimal = s_decimal_zero,
-                 add_transaction_costs_to_orders: bool = True,
-                 logging_options: int = OPTION_LOG_ALL,
-                 status_report_interval: float = 900,
-                 hb_app_notification: bool = False,
-                 parameters_based_on_spread: bool = True,
-                 min_spread: Decimal = Decimal("0.15"),
-                 max_spread: Decimal = Decimal("2"),
-                 vol_to_spread_multiplier: Decimal = Decimal("1.3"),
-                 volatility_sensibility: Decimal = Decimal("0.2"),
-                 inventory_risk_aversion: Decimal = Decimal("0.5"),
-                 order_book_depth_factor: Decimal = Decimal("0.1"),
-                 risk_factor: Decimal = Decimal("0.5"),
-                 order_amount_shape_factor: Decimal = Decimal("0.005"),
-                 closing_time: Decimal = Decimal("1"),
-                 debug_csv_path: str = '',
-                 volatility_buffer_size: int = 30,
-                 is_debug: bool = False,
-                 ):
-        super().__init__()
->>>>>>> d0731d5e
         self._sb_order_tracker = OrderTracker()
         self._market_info = market_info
         self._order_amount = order_amount
