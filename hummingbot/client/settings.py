--- conflicted
+++ resolved
@@ -82,19 +82,9 @@
     @staticmethod
     def load() -> List[Dict[str, str]]:
         connections_conf_path: str = GatewayConnectionSetting.conf_path()
-<<<<<<< HEAD
         if exists(connections_conf_path):
             with open(connections_conf_path) as fd:
                 return json.load(fd)
-=======
-        
-        if exists(connections_conf_path):
-        
-            with open(connections_conf_path) as fd:
-        
-                return json.load(fd)
-        
->>>>>>> ae807253
         return []
 
     @staticmethod
@@ -444,10 +434,6 @@
         gateway_connections_conf: List[Dict[str, str]] = GatewayConnectionSetting.load()
         trade_fee_settings: List[float] = [0.0, 0.0]  # we assume no swap fees for now
         trade_fee_schema: TradeFeeSchema = cls._validate_trade_fee_schema("gateway", trade_fee_settings)
-<<<<<<< HEAD
-
-=======
->>>>>>> ae807253
         for connection_spec in gateway_connections_conf:
             market_name: str = GatewayConnectionSetting.get_market_name_from_connector_spec(connection_spec)
             cls.all_connector_settings[market_name] = ConnectorSetting(
