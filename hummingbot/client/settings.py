import importlib
import json
from decimal import Decimal
from enum import Enum
from os import DirEntry, scandir
from os.path import exists, join, realpath
from types import ModuleType
from typing import TYPE_CHECKING, Any, Dict, List, NamedTuple, Optional, Set, Union, cast

from pydantic import SecretStr

from hummingbot import get_strategy_list, root_path
from hummingbot.core.data_type.trade_fee import TradeFeeSchema
from hummingbot.core.utils.gateway_config_utils import SUPPORTED_CHAINS

if TYPE_CHECKING:
    from hummingbot.client.config.config_data_types import BaseConnectorConfigMap
    from hummingbot.client.config.config_helpers import ClientConfigAdapter
    from hummingbot.connector.connector_base import ConnectorBase
    from hummingbot.connector.gateway.clob_spot.data_sources.clob_api_data_source_base import CLOBAPIDataSourceBase


# Global variables
required_exchanges: Set[str] = set()
requried_connector_trading_pairs: Dict[str, List[str]] = {}
# Set these two variables if a strategy uses oracle for rate conversion
required_rate_oracle: bool = False
rate_oracle_pairs: List[str] = []

# Global static values
KEYFILE_PREFIX = "key_file_"
KEYFILE_POSTFIX = ".yml"
ENCYPTED_CONF_POSTFIX = ".json"
DEFAULT_LOG_FILE_PATH = root_path() / "logs"
DEFAULT_ETHEREUM_RPC_URL = "https://mainnet.coinalpha.com/hummingbot-test-node"
TEMPLATE_PATH = root_path() / "hummingbot" / "templates"
CONF_DIR_PATH = root_path() / "conf"
CLIENT_CONFIG_PATH = CONF_DIR_PATH / "conf_client.yml"
TRADE_FEES_CONFIG_PATH = CONF_DIR_PATH / "conf_fee_overrides.yml"
STRATEGIES_CONF_DIR_PATH = CONF_DIR_PATH / "strategies"
CONNECTORS_CONF_DIR_PATH = CONF_DIR_PATH / "connectors"
SCRIPT_STRATEGY_CONF_DIR_PATH = CONF_DIR_PATH / "scripts"
CONTROLLERS_CONF_DIR_PATH = CONF_DIR_PATH / "controllers"
CONF_PREFIX = "conf_"
CONF_POSTFIX = "_strategy"
SCRIPT_STRATEGIES_MODULE = "scripts"
SCRIPT_STRATEGIES_PATH = root_path() / SCRIPT_STRATEGIES_MODULE
CONTROLLERS_MODULE = "controllers"
CONTROLLERS_PATH = root_path() / CONTROLLERS_MODULE
DEFAULT_GATEWAY_CERTS_PATH = root_path() / "certs"

GATEWAY_SSL_CONF_FILE = root_path() / "gateway" / "conf" / "ssl.yml"

# Certificates for securely communicating with the gateway api
GATEAWAY_CA_CERT_PATH = DEFAULT_GATEWAY_CERTS_PATH / "ca_cert.pem"
GATEAWAY_CLIENT_CERT_PATH = DEFAULT_GATEWAY_CERTS_PATH / "client_cert.pem"
GATEAWAY_CLIENT_KEY_PATH = DEFAULT_GATEWAY_CERTS_PATH / "client_key.pem"

CONNECTOR_SUBMODULES_THAT_ARE_NOT_CEX_TYPES = ["test_support", "utilities", "gateway"]


class ConnectorType(Enum):
    """
    The types of exchanges that hummingbot client can communicate with.
    """

    AMM = "AMM"
    AMM_LP = "AMM_LP"
    AMM_Perpetual = "AMM_Perpetual"
    CLOB_SPOT = "CLOB_SPOT"
    CLOB_PERP = "CLOB_PERP"
    Connector = "connector"
    Exchange = "exchange"
    Derivative = "derivative"


class GatewayConnectionSetting:
    @staticmethod
    def conf_path() -> str:
        return realpath(join(CONF_DIR_PATH, "gateway_connections.json"))

    @staticmethod
    def load() -> List[Dict[str, str]]:
        connections_conf_path: str = GatewayConnectionSetting.conf_path()
        
        if exists(connections_conf_path):
<<<<<<< HEAD
            with open(connections_conf_path) as fd:
                return json.load(fd)
=======
        
            with open(connections_conf_path) as fd:
        
                return json.load(fd)
        
>>>>>>> ae807253
        return []

    @staticmethod
    def save(settings: List[Dict[str, str]]):
        connections_conf_path: str = GatewayConnectionSetting.conf_path()
        with open(connections_conf_path, "w") as fd:
            json.dump(settings, fd)

    @staticmethod
    def get_market_name_from_connector_spec(connector_spec: Dict[str, str]) -> str:
        return f"{connector_spec['connector']}_{connector_spec['chain']}_{connector_spec['network']}"

    @staticmethod
    def get_connector_spec(connector_name: str, chain: str, network: str) -> Optional[Dict[str, str]]:
        connector: Optional[Dict[str, str]] = None
        connector_config: List[Dict[str, str]] = GatewayConnectionSetting.load()
        for spec in connector_config:
            if spec["connector"] == connector_name \
               and spec["chain"] == chain \
               and spec["network"] == network:
                connector = spec

        return connector

    @staticmethod
    def get_connector_spec_from_market_name(market_name: str) -> Optional[Dict[str, str]]:
        for chain in SUPPORTED_CHAINS:
            if f"_{chain}_" in market_name:
                connector, network = market_name.split(f"_{chain}_")
                return GatewayConnectionSetting.get_connector_spec(connector, chain, network)
        return None

    @staticmethod
    def upsert_connector_spec(
        connector_name: str,
        chain: str,
        network: str,
        trading_type: str,
        chain_type: str,
        wallet_address: str,
        additional_spenders: List[str],
        additional_prompt_values: Dict[str, str],
        dex_api_key: str = 0
    ):
        if chain == 'cardano':
            new_connector_spec: Dict[str, str] = {
                "connector": connector_name,
                "chain": chain,
                "network": network,
                "trading_type": trading_type,
                "chain_type": chain_type,
                "wallet_address": wallet_address,
                "additional_spenders": additional_spenders,
                "additional_prompt_values": additional_prompt_values,
            }
        else:
            new_connector_spec: Dict[str, str] = {
                "connector": connector_name,
                "chain": chain,
                "network": network,
                "trading_type": trading_type,
                "chain_type": chain_type,
                "wallet_address": wallet_address,
                "additional_spenders": additional_spenders,
                "additional_prompt_values": additional_prompt_values,
            }
        updated: bool = False
        connectors_conf: List[Dict[str, str]] = GatewayConnectionSetting.load()
        for i, c in enumerate(connectors_conf):
            if c["connector"] == connector_name and c["chain"] == chain and c["network"] == network:
                connectors_conf[i] = new_connector_spec
                updated = True
                break

        if updated is False:
            connectors_conf.append(new_connector_spec)
        GatewayConnectionSetting.save(connectors_conf)

    @staticmethod
    def upsert_connector_spec_tokens(connector_chain_network: str, tokens: List[str]):
        updated_connector: Optional[Dict[str, Any]] = GatewayConnectionSetting.get_connector_spec_from_market_name(connector_chain_network)
        updated_connector['tokens'] = tokens

        connectors_conf: List[Dict[str, str]] = GatewayConnectionSetting.load()
        for i, c in enumerate(connectors_conf):
            if c["connector"] == updated_connector['connector'] \
               and c["chain"] == updated_connector['chain'] \
               and c["network"] == updated_connector['network']:
                connectors_conf[i] = updated_connector
                break

        GatewayConnectionSetting.save(connectors_conf)


class ConnectorSetting(NamedTuple):
    name: str
    type: ConnectorType
    example_pair: str
    centralised: bool
    use_ethereum_wallet: bool
    trade_fee_schema: TradeFeeSchema
    config_keys: Optional["BaseConnectorConfigMap"]
    is_sub_domain: bool
    parent_name: Optional[str]
    domain_parameter: Optional[str]
    use_eth_gas_lookup: bool
    """
    This class has metadata data about Exchange connections. The name of the connection and the file path location of
    the connector file.
    """

    def uses_gateway_generic_connector(self) -> bool:
        non_gateway_connectors_types = [ConnectorType.Exchange, ConnectorType.Derivative, ConnectorType.Connector]
        return self.type not in non_gateway_connectors_types

    def connector_connected(self) -> str:
        from hummingbot.client.config.security import Security
        return True if Security.connector_config_file_exists(self.name) else False

    def uses_clob_connector(self) -> bool:
        return self.type in [ConnectorType.CLOB_SPOT, ConnectorType.CLOB_PERP]

    def module_name(self) -> str:
        # returns connector module name, e.g. binance_exchange
        if self.uses_gateway_generic_connector():
            if 'AMM' in self.type.name:
                # AMMs currently have multiple generic connectors. chain_type is used to determine the right connector to use.
                connector_spec: Dict[str, str] = GatewayConnectionSetting.get_connector_spec_from_market_name(self.name)
                return f"gateway.{self.type.name.lower()}.gateway_{connector_spec['chain_type'].lower()}_{self._get_module_package()}"
            elif 'CLOB' in self.type.name:
                return f"gateway.{self.type.name.lower()}.gateway_{self._get_module_package()}"
            else:
                raise ValueError(f"Unsupported connector type: {self.type}")
        return f"{self.base_name()}_{self._get_module_package()}"

    def module_path(self) -> str:
        # return connector full path name, e.g. hummingbot.connector.exchange.binance.binance_exchange
        if self.uses_gateway_generic_connector():
            return f"hummingbot.connector.{self.module_name()}"
        return f"hummingbot.connector.{self._get_module_package()}.{self.base_name()}.{self.module_name()}"

    def class_name(self) -> str:
        # return connector class name, e.g. BinanceExchange
        if self.uses_gateway_generic_connector():
            file_name = self.module_name().split('.')[-1]
            splited_name = file_name.split('_')
            for i in range(len(splited_name)):
                if splited_name[i] in ['evm', 'amm', 'clob', 'lp', 'sol', 'spot']:
                    splited_name[i] = splited_name[i].upper()
                else:
                    splited_name[i] = splited_name[i].capitalize()
            return "".join(splited_name)
        return "".join([o.capitalize() for o in self.module_name().split("_")])

    def get_api_data_source_module_name(self) -> str:
        module_name = ""
        if self.uses_clob_connector():
            if self.type == ConnectorType.CLOB_PERP:
                module_name = f"{self.name.rsplit(sep='_', maxsplit=2)[0]}_api_data_source"
            else:
                module_name = f"{self.name.split('_')[0]}_api_data_source"
        return module_name

    def get_api_data_source_class_name(self) -> str:
        class_name = ""
        if self.uses_clob_connector():
            if self.type == ConnectorType.CLOB_PERP:
                class_name = f"{self.name.split('_')[0].capitalize()}PerpetualAPIDataSource"
            else:
                class_name = f"{self.name.split('_')[0].capitalize()}APIDataSource"
        return class_name

    def conn_init_parameters(
        self,
        trading_pairs: Optional[List[str]] = None,
        trading_required: bool = False,
        api_keys: Optional[Dict[str, Any]] = None,
        client_config_map: Optional["ClientConfigAdapter"] = None,
    ) -> Dict[str, Any]:
        trading_pairs = trading_pairs or []
        api_keys = api_keys or {}
        if self.uses_gateway_generic_connector():  # init parameters for gateway connectors
            params = {}
            if self.config_keys is not None:
                params: Dict[str, Any] = {k: v.value for k, v in self.config_keys.items()}
            connector_spec: Dict[str, str] = GatewayConnectionSetting.get_connector_spec_from_market_name(self.name)
            params.update(
                connector_name=connector_spec["connector"],
                chain=connector_spec["chain"],
                network=connector_spec["network"],
                address=connector_spec["wallet_address"],
            )
            if not self.uses_clob_connector():
                params["additional_spenders"] = connector_spec.get("additional_spenders", [])
            if self.uses_clob_connector():
                params["api_data_source"] = self._load_clob_api_data_source(
                    trading_pairs=trading_pairs,
                    trading_required=trading_required,
                    client_config_map=client_config_map,
                    connector_spec=connector_spec,
                )
        elif not self.is_sub_domain:
            params = api_keys
        else:
            params: Dict[str, Any] = {k.replace(self.name, self.parent_name): v for k, v in api_keys.items()}
            params["domain"] = self.domain_parameter

        params["trading_pairs"] = trading_pairs
        params["trading_required"] = trading_required
        params["client_config_map"] = client_config_map
        if (self.config_keys is not None
                and type(self.config_keys) is not dict
                and "receive_connector_configuration" in self.config_keys.__fields__
                and self.config_keys.receive_connector_configuration):
            params["connector_configuration"] = self.config_keys

        return params

    def add_domain_parameter(self, params: Dict[str, Any]) -> Dict[str, Any]:
        if not self.is_sub_domain:
            return params
        else:
            params["domain"] = self.domain_parameter
            return params

    def base_name(self) -> str:
        if self.is_sub_domain:
            return self.parent_name
        else:
            return self.name

    def non_trading_connector_instance_with_default_configuration(
            self,
            trading_pairs: Optional[List[str]] = None) -> 'ConnectorBase':
        from hummingbot.client.config.config_helpers import ClientConfigAdapter
        from hummingbot.client.hummingbot_application import HummingbotApplication

        trading_pairs = trading_pairs or []
        connector_class = getattr(importlib.import_module(self.module_path()), self.class_name())
        kwargs = {}
        if isinstance(self.config_keys, Dict):
            kwargs = {key: (config.value or "") for key, config in self.config_keys.items()}  # legacy
        elif self.config_keys is not None:
            kwargs = {
                traverse_item.attr: traverse_item.value.get_secret_value()
                if isinstance(traverse_item.value, SecretStr)
                else traverse_item.value or ""
                for traverse_item
                in ClientConfigAdapter(self.config_keys).traverse()
                if traverse_item.attr != "connector"
            }
        kwargs = self.conn_init_parameters(
            trading_pairs=trading_pairs,
            trading_required=False,
            api_keys=kwargs,
            client_config_map=HummingbotApplication.main_application().client_config_map,
        )
        kwargs = self.add_domain_parameter(kwargs)
        connector = connector_class(**kwargs)

        return connector

    def _load_clob_api_data_source(
        self,
        trading_pairs: List[str],
        trading_required: bool,
        client_config_map: "ClientConfigAdapter",
        connector_spec: Dict[str, str],
    ) -> "CLOBAPIDataSourceBase":
        module_name = self.get_api_data_source_module_name()
        parent_package = f"hummingbot.connector.gateway.{self._get_module_package()}.data_sources"
        module_package = self.name.rsplit(sep="_", maxsplit=2)[0]
        module_path = f"{parent_package}.{module_package}.{module_name}"
        module: ModuleType = importlib.import_module(module_path)
        api_data_source_class = getattr(module, self.get_api_data_source_class_name())
        instance = api_data_source_class(
            trading_pairs=trading_pairs,
            connector_spec=connector_spec,
            client_config_map=client_config_map,
        )
        return instance

    def _get_module_package(self) -> str:
        return self.type.name.lower()


class AllConnectorSettings:
    paper_trade_connectors_names: List[str] = []
    all_connector_settings: Dict[str, ConnectorSetting] = {}

    @classmethod
    def create_connector_settings(cls):
        """
        Iterate over files in specific Python directories to create a dictionary of exchange names to ConnectorSetting.
        """
        cls.all_connector_settings = {}  # reset
        connector_exceptions = ["mock_paper_exchange", "mock_pure_python_paper_exchange", "paper_trade"]
        # connector_exceptions = ["mock_paper_exchange", "mock_pure_python_paper_exchange", "paper_trade", "injective_v2", "injective_v2_perpetual"]

        type_dirs: List[DirEntry] = [
            cast(DirEntry, f) for f in scandir(f"{root_path() / 'hummingbot' / 'connector'}")
            if f.is_dir() and f.name not in CONNECTOR_SUBMODULES_THAT_ARE_NOT_CEX_TYPES
        ]
        for type_dir in type_dirs:
            if type_dir.name == 'gateway':
                continue
            connector_dirs: List[DirEntry] = [
                cast(DirEntry, f) for f in scandir(type_dir.path)
                if f.is_dir() and exists(join(f.path, "__init__.py"))
            ]
            for connector_dir in connector_dirs:
                if connector_dir.name.startswith("_") or connector_dir.name in connector_exceptions:
                    continue
                if connector_dir.name in cls.all_connector_settings:
                    raise Exception(f"Multiple connectors with the same {connector_dir.name} name.")
                try:
                    util_module_path: str = f"hummingbot.connector.{type_dir.name}." \
                                            f"{connector_dir.name}.{connector_dir.name}_utils"
                    util_module = importlib.import_module(util_module_path)
                except ModuleNotFoundError:
                    continue
                trade_fee_settings: List[float] = getattr(util_module, "DEFAULT_FEES", None)
                trade_fee_schema: TradeFeeSchema = cls._validate_trade_fee_schema(
                    connector_dir.name, trade_fee_settings
                )
                cls.all_connector_settings[connector_dir.name] = ConnectorSetting(
                    name=connector_dir.name,
                    type=ConnectorType[type_dir.name.capitalize()],
                    centralised=getattr(util_module, "CENTRALIZED", True),
                    example_pair=getattr(util_module, "EXAMPLE_PAIR", ""),
                    use_ethereum_wallet=getattr(util_module, "USE_ETHEREUM_WALLET", False),
                    trade_fee_schema=trade_fee_schema,
                    config_keys=getattr(util_module, "KEYS", None),
                    is_sub_domain=False,
                    parent_name=None,
                    domain_parameter=None,
                    use_eth_gas_lookup=getattr(util_module, "USE_ETH_GAS_LOOKUP", False),
                )
                # Adds other domains of connector
                other_domains = getattr(util_module, "OTHER_DOMAINS", [])
                for domain in other_domains:
                    trade_fee_settings = getattr(util_module, "OTHER_DOMAINS_DEFAULT_FEES")[domain]
                    trade_fee_schema = cls._validate_trade_fee_schema(domain, trade_fee_settings)
                    parent = cls.all_connector_settings[connector_dir.name]
                    cls.all_connector_settings[domain] = ConnectorSetting(
                        name=domain,
                        type=parent.type,
                        centralised=parent.centralised,
                        example_pair=getattr(util_module, "OTHER_DOMAINS_EXAMPLE_PAIR")[domain],
                        use_ethereum_wallet=parent.use_ethereum_wallet,
                        trade_fee_schema=trade_fee_schema,
                        config_keys=getattr(util_module, "OTHER_DOMAINS_KEYS")[domain],
                        is_sub_domain=True,
                        parent_name=parent.name,
                        domain_parameter=getattr(util_module, "OTHER_DOMAINS_PARAMETER")[domain],
                        use_eth_gas_lookup=parent.use_eth_gas_lookup,
                    )

        # add gateway connectors
        gateway_connections_conf: List[Dict[str, str]] = GatewayConnectionSetting.load()
        trade_fee_settings: List[float] = [0.0, 0.0]  # we assume no swap fees for now
        trade_fee_schema: TradeFeeSchema = cls._validate_trade_fee_schema("gateway", trade_fee_settings)
        for connection_spec in gateway_connections_conf:
            market_name: str = GatewayConnectionSetting.get_market_name_from_connector_spec(connection_spec)
            cls.all_connector_settings[market_name] = ConnectorSetting(
                name=market_name,
                type=ConnectorType[connection_spec["trading_type"]],
                centralised=False,
                example_pair="WETH-USDC",
                use_ethereum_wallet=False,
                trade_fee_schema=trade_fee_schema,
                config_keys=None,
                is_sub_domain=False,
                parent_name=None,
                domain_parameter=None,
                use_eth_gas_lookup=False,
            )

        return cls.all_connector_settings

    @classmethod
    def initialize_paper_trade_settings(cls, paper_trade_exchanges: List[str]):
        cls.paper_trade_connectors_names = paper_trade_exchanges
        for e in paper_trade_exchanges:
            base_connector_settings: Optional[ConnectorSetting] = cls.all_connector_settings.get(e, None)
            if base_connector_settings:
                paper_trade_settings = ConnectorSetting(
                    name=f"{e}_paper_trade",
                    type=base_connector_settings.type,
                    centralised=base_connector_settings.centralised,
                    example_pair=base_connector_settings.example_pair,
                    use_ethereum_wallet=base_connector_settings.use_ethereum_wallet,
                    trade_fee_schema=base_connector_settings.trade_fee_schema,
                    config_keys=base_connector_settings.config_keys,
                    is_sub_domain=False,
                    parent_name=base_connector_settings.name,
                    domain_parameter=None,
                    use_eth_gas_lookup=base_connector_settings.use_eth_gas_lookup,
                )
                cls.all_connector_settings.update({f"{e}_paper_trade": paper_trade_settings})

    @classmethod
    def get_connector_settings(cls) -> Dict[str, ConnectorSetting]:
        if len(cls.all_connector_settings) == 0:
            cls.all_connector_settings = cls.create_connector_settings()
        return cls.all_connector_settings

    @classmethod
    def get_connector_config_keys(cls, connector: str) -> Optional["BaseConnectorConfigMap"]:
        return cls.get_connector_settings()[connector].config_keys

    @classmethod
    def reset_connector_config_keys(cls, connector: str):
        current_settings = cls.get_connector_settings()[connector]
        current_keys = current_settings.config_keys
        new_keys = (
            current_keys if current_keys is None else current_keys.__class__.construct()
        )
        cls.update_connector_config_keys(new_keys)

    @classmethod
    def update_connector_config_keys(cls, new_config_keys: "BaseConnectorConfigMap"):
        current_settings = cls.get_connector_settings()[new_config_keys.connector]
        new_keys_settings_dict = current_settings._asdict()
        new_keys_settings_dict.update({"config_keys": new_config_keys})
        cls.get_connector_settings()[new_config_keys.connector] = ConnectorSetting(
            **new_keys_settings_dict
        )

    @classmethod
    def get_exchange_names(cls) -> Set[str]:
        return {
            cs.name for cs in cls.get_connector_settings().values()
            if cs.type in [ConnectorType.Exchange, ConnectorType.CLOB_SPOT, ConnectorType.CLOB_PERP]
        }.union(set(cls.paper_trade_connectors_names))

    @classmethod
    def get_derivative_names(cls) -> Set[str]:
        return {cs.name for cs in cls.all_connector_settings.values() if cs.type in [ConnectorType.Derivative, ConnectorType.AMM_Perpetual, ConnectorType.CLOB_PERP]}

    @classmethod
    def get_derivative_dex_names(cls) -> Set[str]:
        return {cs.name for cs in cls.all_connector_settings.values() if cs.type is ConnectorType.AMM_Perpetual}

    @classmethod
    def get_other_connector_names(cls) -> Set[str]:
        return {cs.name for cs in cls.all_connector_settings.values() if cs.type is ConnectorType.Connector}

    @classmethod
    def get_eth_wallet_connector_names(cls) -> Set[str]:
        return {cs.name for cs in cls.all_connector_settings.values() if cs.use_ethereum_wallet}

    @classmethod
    def get_gateway_amm_connector_names(cls) -> Set[str]:
        return {cs.name for cs in cls.get_connector_settings().values() if cs.type == ConnectorType.AMM}

    @classmethod
    def get_gateway_evm_amm_lp_connector_names(cls) -> Set[str]:
        return {cs.name for cs in cls.all_connector_settings.values() if cs.type == ConnectorType.AMM_LP}

    @classmethod
    def get_gateway_clob_connector_names(cls) -> Set[str]:
        return {
            cs.name for cs in cls.all_connector_settings.values()
            if cs.type == ConnectorType.CLOB_SPOT
        }

    @classmethod
    def get_example_pairs(cls) -> Dict[str, str]:
        return {name: cs.example_pair for name, cs in cls.get_connector_settings().items()}

    @classmethod
    def get_example_assets(cls) -> Dict[str, str]:
        return {name: cs.example_pair.split("-")[0] for name, cs in cls.get_connector_settings().items()}

    @staticmethod
    def _validate_trade_fee_schema(
        exchange_name: str, trade_fee_schema: Optional[Union[TradeFeeSchema, List[float]]]
    ) -> TradeFeeSchema:
        if not isinstance(trade_fee_schema, TradeFeeSchema):
            # backward compatibility
            maker_percent_fee_decimal = (
                Decimal(str(trade_fee_schema[0])) / Decimal("100") if trade_fee_schema is not None else Decimal("0")
            )
            taker_percent_fee_decimal = (
                Decimal(str(trade_fee_schema[1])) / Decimal("100") if trade_fee_schema is not None else Decimal("0")
            )
            trade_fee_schema = TradeFeeSchema(
                maker_percent_fee_decimal=maker_percent_fee_decimal,
                taker_percent_fee_decimal=taker_percent_fee_decimal,
            )
        return trade_fee_schema


def ethereum_wallet_required() -> bool:
    """
    Check if an Ethereum wallet is required for any of the exchanges the user's config uses.
    """
    return any(e in AllConnectorSettings.get_eth_wallet_connector_names() for e in required_exchanges)


def ethereum_gas_station_required() -> bool:
    """
    Check if the user's config needs to look up gas costs from an Ethereum gas station.
    """
    return any(name for name, con_set in AllConnectorSettings.get_connector_settings().items() if name in required_exchanges
               and con_set.use_eth_gas_lookup)


def ethereum_required_trading_pairs() -> List[str]:
    """
    Check if the trading pairs require an ethereum wallet (ERC-20 tokens).
    """
    ret_val = []
    for conn, t_pair in requried_connector_trading_pairs.items():
        if AllConnectorSettings.get_connector_settings()[conn].use_ethereum_wallet:
            ret_val += t_pair
    return ret_val


def gateway_connector_trading_pairs(connector: str) -> List[str]:
    """
    Returns trading pair used by specified gateway connnector.
    """
    ret_val = []
    for conn, t_pair in requried_connector_trading_pairs.items():
        if AllConnectorSettings.get_connector_settings()[conn].uses_gateway_generic_connector() and \
           conn == connector:
            ret_val += t_pair
    return ret_val


MAXIMUM_OUTPUT_PANE_LINE_COUNT = 1000
MAXIMUM_LOG_PANE_LINE_COUNT = 1000
MAXIMUM_TRADE_FILLS_DISPLAY_OUTPUT = 100

STRATEGIES: List[str] = get_strategy_list()
GATEWAY_CONNECTORS: List[str] = []<|MERGE_RESOLUTION|>--- conflicted
+++ resolved
@@ -82,18 +82,9 @@
     @staticmethod
     def load() -> List[Dict[str, str]]:
         connections_conf_path: str = GatewayConnectionSetting.conf_path()
-        
         if exists(connections_conf_path):
-<<<<<<< HEAD
             with open(connections_conf_path) as fd:
                 return json.load(fd)
-=======
-        
-            with open(connections_conf_path) as fd:
-        
-                return json.load(fd)
-        
->>>>>>> ae807253
         return []
 
     @staticmethod
