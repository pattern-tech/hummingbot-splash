import asyncio
import os
import time
from asyncio import Future
from decimal import Decimal
from typing import Dict, List, Set, cast

from pydantic import Field

from hummingbot.client.config.config_data_types import ClientFieldData
from hummingbot.connector.connector_base import ConnectorBase
from hummingbot.core.utils.async_utils import safe_ensure_future
from hummingbot.data_feed.candles_feed.data_types import CandlesConfig
from hummingbot.strategy.strategy_v2_base import StrategyV2Base, StrategyV2ConfigBase
from hummingbot.strategy_v2.executors.data_types import ConnectorPair
from hummingbot.strategy_v2.executors.triangular_arb_executor.data_types import (
    ArbitrageDirection,
    TriangularArbExecutorConfig,
)
from hummingbot.strategy_v2.models.executor_actions import CreateExecutorAction, ExecutorAction


class TriangularArbV2Config(StrategyV2ConfigBase):
    script_file_name: str = Field(default_factory=lambda: os.path.basename(__file__))
    candles_config: List[CandlesConfig] = []
    controllers_config: List[str] = []
    markets: Dict[str, Set[str]] = {}
    cex_connector_main: str = Field(
        default="kucoin",
        client_data=ClientFieldData(
            prompt=lambda e: "Enter main CEX connector: ",
            prompt_on_new=True
        ))
    cex_main_trading_pair: str = Field(
        default="ERG-USDT",
        client_data=ClientFieldData(
            prompt=lambda e: "Which pair would you like to use on main CEX connector( arb asset & stable asset): ",
            prompt_on_new=True
        ))
    cex_connector_proxy: str = Field(
        default="mexc",
        client_data=ClientFieldData(
            prompt=lambda e: "Enter proxy CEX connector: ",
            prompt_on_new=True
        ))
    cex_proxy_trading_pair: str = Field(
        default="ADA-USDT",
        client_data=ClientFieldData(
            prompt=lambda e: "Which pair would you like to use on proxy CEX connector( proxy asset & stable asset): ",
            prompt_on_new=True
        ))
    dex_connector: str = Field(
        default="splash_cardano_mainnet",
        client_data=ClientFieldData(
            prompt=lambda e: "Enter DEX connector: ",
            prompt_on_new=True
        ))
<<<<<<< HEAD
    dex_proxy_trading_pair: str = Field(
        default="rsERG-ADA",
        client_data=ClientFieldData(
            prompt=lambda e: "Which pair would you like to use on proxy DEX connector( arb asset wrapped & proxy asset): ",
            prompt_on_new=True
        ))
    arb_asset: str = Field(default="ERG")
    arb_asset_wrapped: str = Field(default="RSERG")
    proxy_asset: str = Field(default="ADA")
    stable_asset: str = Field(default="USDT")
    min_arbitrage_percent: Decimal = Field(default=Decimal("0.01"))   # We set a -10% profit threshold as a filter to help the program quickly identify potential opportunities
    # In stable asset
    min_arbitrage_volume: Decimal = Field(default=Decimal("2"))
=======
    arb_asset: str = Field(
        default="ERG",
        client_data=ClientFieldData(
            prompt=lambda e: "Enter main arbitrage asset: ",
            prompt_on_new=True
        ))
    arb_asset_wrapped: str = Field(
        default="RSERG",
        client_data=ClientFieldData(
            prompt=lambda e: "Enter wrapped main arbitrage asset: ",
            prompt_on_new=True
        ))
    proxy_asset: str = Field(
        default="ADA",
        client_data=ClientFieldData(
            prompt=lambda e: "Enter proxy asset: ",
            prompt_on_new=True
        ))
    stable_asset: str = Field(
        default="USDT",
        client_data=ClientFieldData(
            prompt=lambda e: "Enter enter stable asset: ",
            prompt_on_new=True
        ))
    min_arbitrage_percent: Decimal = Field(
        default=Decimal("0.01"),
        client_data=ClientFieldData(
            prompt=lambda e: "Enter profitability percentage: ",
            prompt_on_new=True
        ))
    # In stable asset
    min_arbitrage_volume: Decimal = Field(
        default=Decimal("1"),
        client_data=ClientFieldData(
            prompt=lambda e: "Enter trading amount in (stable assets): ",
            prompt_on_new=True
        )) 
>>>>>>> ae807253


class TriangularArbV2(StrategyV2Base):
    _arb_task: Future = None
    one_time_trade: bool = False

    @classmethod
    def init_markets(cls, config: TriangularArbV2Config):
        cls.cex_connector_proxy = "_kucoin"
        config.cex_connector_proxy = "_kucoin"
        cls.markets = {config.cex_connector_main: {config.cex_main_trading_pair},
                       config.cex_connector_proxy: {config.cex_proxy_trading_pair},
                       config.dex_connector: {config.dex_proxy_trading_pair}, }

    def __init__(self, connectors: Dict[str, ConnectorBase], config: TriangularArbV2Config):
        super().__init__(connectors, config)
        self.config = config

    def arbitrage_config(self, direction: ArbitrageDirection) -> TriangularArbExecutorConfig:
<<<<<<< HEAD
=======
        main_trading_pair = next(iter(self.markets[self.config.cex_connector_main]))
        proxy_trading_pair = next(iter(self.markets[self.config.cex_connector_proxy]))
>>>>>>> ae807253
        dex_trading_pair = next(iter(self.markets[self.config.dex_connector]))

        cex_main = ConnectorPair(connector_name=self.config.cex_connector_main,
                                 trading_pair=self.config.cex_main_trading_pair)
        dex = ConnectorPair(connector_name=self.config.dex_connector,
                            trading_pair=dex_trading_pair)

        return TriangularArbExecutorConfig(
            type="triangular_arb_executor",
            arb_asset=self.config.arb_asset,
            arb_asset_wrapped=self.config.arb_asset_wrapped,
            proxy_asset=self.config.proxy_asset,
            stable_asset=self.config.stable_asset,
            buying_market=cex_main if direction is ArbitrageDirection.FORWARD else dex,
            proxy_market=ConnectorPair(connector_name=self.config.cex_connector_proxy,
                                       trading_pair=self.config.dex_proxy_trading_pair),
            selling_market=dex if direction is ArbitrageDirection.FORWARD else cex_main,
            order_amount=self.config.min_arbitrage_volume,
            min_profitability_percent=cast(Decimal, self.config.min_arbitrage_percent),
            max_retries=3,
            timestamp=time.time(),
        )

    def determine_executor_actions(self) -> List[ExecutorAction]:
        executor_actions = []
        if self._arb_task is None:
            self._arb_task = safe_ensure_future(self.try_create_arbitrage_action())
<<<<<<< HEAD

        elif self._arb_task.done():
            executor_actions.append(self._arb_task.result())
            self._arb_task = safe_ensure_future(self.try_create_arbitrage_action())

        return executor_actions

    async def try_create_arbitrage_action(self) -> List[ExecutorAction]:
        if self.one_time_trade:
            self.logger().error("one action already created, check the balances")
            return []

=======
        elif self._arb_task.done():
            executor_actions.append(self._arb_task.result())
            self._arb_task = safe_ensure_future(self.try_create_arbitrage_action())
        return executor_actions

    async def try_create_arbitrage_action(self) -> List[ExecutorAction]:
>>>>>>> ae807253
        executor_actions = []
        active_executors = self.filter_executors(
            executors=self.get_all_executors(),
            filter_func=lambda e: not e.is_done
        )

        if len(active_executors) == 0:
            forward_arbitrage_percent = await self.estimate_arbitrage_percent(ArbitrageDirection.FORWARD)
            if forward_arbitrage_percent >= self.config.min_arbitrage_percent:
                x = CreateExecutorAction(executor_config=self.arbitrage_config(ArbitrageDirection.FORWARD))
                executor_actions.append(x)
            else:
                backward_arbitrage_percent = await self.estimate_arbitrage_percent(ArbitrageDirection.BACKWARD)
                if backward_arbitrage_percent >= self.config.min_arbitrage_percent:
                    x = CreateExecutorAction(executor_config=self.arbitrage_config(ArbitrageDirection.BACKWARD))
                    executor_actions.append(x)
                    
        if len(executor_actions) == 0:
            return executor_actions
        else:
            self.one_time_trade = True
            return executor_actions[0]

    async def estimate_arbitrage_percent(self, direction: ArbitrageDirection) -> Decimal:
        forward = direction is ArbitrageDirection.FORWARD

        # Get the trading pairs as strings from the sets
        main_trading_pair = next(iter(self.markets[self.config.cex_connector_main]))
        proxy_trading_pair = next(iter(self.markets[self.config.cex_connector_proxy]))
        dex_trading_pair = next(iter(self.markets[self.config.dex_connector]))

        p_arb_asset_in_stable_asset = self.connectors[self.config.cex_connector_main].get_quote_price(
            trading_pair=main_trading_pair,
            is_buy=forward,
            amount=self.config.min_arbitrage_volume)

        p_proxy_asset_in_stable_asset = self.connectors[self.config.cex_connector_proxy].get_quote_price(
            trading_pair=proxy_trading_pair,
            is_buy=not forward,
            amount=self.config.min_arbitrage_volume)

        p_arb_asset_in_stable_asset, p_proxy_asset_in_stable_asset = await asyncio.gather(
            p_arb_asset_in_stable_asset,
            p_proxy_asset_in_stable_asset)
        arb_vol_in_proxy_asset = self.config.min_arbitrage_volume / p_proxy_asset_in_stable_asset
        p_arb_asset_wrapped_asset_in_proxy_asset = await self.connectors[self.config.dex_connector].get_quote_price(
            trading_pair=dex_trading_pair,
            is_buy=not forward,
            amount=arb_vol_in_proxy_asset)

        return get_arbitrage_percent(
            p_arb_asset_in_stable_asset,
            p_proxy_asset_in_stable_asset,
            p_arb_asset_wrapped_asset_in_proxy_asset
        )
# Important: all prices must be given in Base/Quote format, assuming
# arb_asset, proxy_asset, arb_asset_wrapped are quote assets in corresponding pairs.


def get_arbitrage_percent(p_arb_asset_in_stable_asset: Decimal, p_proxy_asset_in_stable_asset: Decimal,
                          p_arb_asset_wrapped_in_proxy_asset: Decimal) -> Decimal:
    p_arb_asset_wrapped_in_stable_asset = p_proxy_asset_in_stable_asset * p_arb_asset_wrapped_in_proxy_asset
    price_diff = p_arb_asset_wrapped_in_stable_asset - p_arb_asset_in_stable_asset
    return price_diff * Decimal(100) / (
        p_arb_asset_wrapped_in_stable_asset if price_diff >= Decimal(0) else p_arb_asset_in_stable_asset)<|MERGE_RESOLUTION|>--- conflicted
+++ resolved
@@ -31,45 +31,18 @@
             prompt=lambda e: "Enter main CEX connector: ",
             prompt_on_new=True
         ))
-    cex_main_trading_pair: str = Field(
-        default="ERG-USDT",
-        client_data=ClientFieldData(
-            prompt=lambda e: "Which pair would you like to use on main CEX connector( arb asset & stable asset): ",
-            prompt_on_new=True
-        ))
     cex_connector_proxy: str = Field(
         default="mexc",
         client_data=ClientFieldData(
             prompt=lambda e: "Enter proxy CEX connector: ",
             prompt_on_new=True
         ))
-    cex_proxy_trading_pair: str = Field(
-        default="ADA-USDT",
-        client_data=ClientFieldData(
-            prompt=lambda e: "Which pair would you like to use on proxy CEX connector( proxy asset & stable asset): ",
-            prompt_on_new=True
-        ))
     dex_connector: str = Field(
         default="splash_cardano_mainnet",
         client_data=ClientFieldData(
             prompt=lambda e: "Enter DEX connector: ",
             prompt_on_new=True
         ))
-<<<<<<< HEAD
-    dex_proxy_trading_pair: str = Field(
-        default="rsERG-ADA",
-        client_data=ClientFieldData(
-            prompt=lambda e: "Which pair would you like to use on proxy DEX connector( arb asset wrapped & proxy asset): ",
-            prompt_on_new=True
-        ))
-    arb_asset: str = Field(default="ERG")
-    arb_asset_wrapped: str = Field(default="RSERG")
-    proxy_asset: str = Field(default="ADA")
-    stable_asset: str = Field(default="USDT")
-    min_arbitrage_percent: Decimal = Field(default=Decimal("0.01"))   # We set a -10% profit threshold as a filter to help the program quickly identify potential opportunities
-    # In stable asset
-    min_arbitrage_volume: Decimal = Field(default=Decimal("2"))
-=======
     arb_asset: str = Field(
         default="ERG",
         client_data=ClientFieldData(
@@ -106,8 +79,7 @@
         client_data=ClientFieldData(
             prompt=lambda e: "Enter trading amount in (stable assets): ",
             prompt_on_new=True
-        )) 
->>>>>>> ae807253
+        ))
 
 
 class TriangularArbV2(StrategyV2Base):
@@ -116,26 +88,22 @@
 
     @classmethod
     def init_markets(cls, config: TriangularArbV2Config):
-        cls.cex_connector_proxy = "_kucoin"
-        config.cex_connector_proxy = "_kucoin"
-        cls.markets = {config.cex_connector_main: {config.cex_main_trading_pair},
-                       config.cex_connector_proxy: {config.cex_proxy_trading_pair},
-                       config.dex_connector: {config.dex_proxy_trading_pair}, }
+        cls.markets = {config.cex_connector_proxy: {f"{config.proxy_asset}-{config.stable_asset}"},
+                       config.cex_connector_main: {f"{config.arb_asset}-{config.stable_asset}"},
+                       config.dex_connector: {f"{config.arb_asset_wrapped}-{config.proxy_asset}"}, }
 
     def __init__(self, connectors: Dict[str, ConnectorBase], config: TriangularArbV2Config):
         super().__init__(connectors, config)
         self.config = config
 
     def arbitrage_config(self, direction: ArbitrageDirection) -> TriangularArbExecutorConfig:
-<<<<<<< HEAD
-=======
         main_trading_pair = next(iter(self.markets[self.config.cex_connector_main]))
         proxy_trading_pair = next(iter(self.markets[self.config.cex_connector_proxy]))
->>>>>>> ae807253
         dex_trading_pair = next(iter(self.markets[self.config.dex_connector]))
 
         cex_main = ConnectorPair(connector_name=self.config.cex_connector_main,
-                                 trading_pair=self.config.cex_main_trading_pair)
+                                 trading_pair=main_trading_pair)
+
         dex = ConnectorPair(connector_name=self.config.dex_connector,
                             trading_pair=dex_trading_pair)
 
@@ -147,7 +115,7 @@
             stable_asset=self.config.stable_asset,
             buying_market=cex_main if direction is ArbitrageDirection.FORWARD else dex,
             proxy_market=ConnectorPair(connector_name=self.config.cex_connector_proxy,
-                                       trading_pair=self.config.dex_proxy_trading_pair),
+                                       trading_pair=proxy_trading_pair),
             selling_market=dex if direction is ArbitrageDirection.FORWARD else cex_main,
             order_amount=self.config.min_arbitrage_volume,
             min_profitability_percent=cast(Decimal, self.config.min_arbitrage_percent),
@@ -159,27 +127,12 @@
         executor_actions = []
         if self._arb_task is None:
             self._arb_task = safe_ensure_future(self.try_create_arbitrage_action())
-<<<<<<< HEAD
-
-        elif self._arb_task.done():
-            executor_actions.append(self._arb_task.result())
-            self._arb_task = safe_ensure_future(self.try_create_arbitrage_action())
-
-        return executor_actions
-
-    async def try_create_arbitrage_action(self) -> List[ExecutorAction]:
-        if self.one_time_trade:
-            self.logger().error("one action already created, check the balances")
-            return []
-
-=======
         elif self._arb_task.done():
             executor_actions.append(self._arb_task.result())
             self._arb_task = safe_ensure_future(self.try_create_arbitrage_action())
         return executor_actions
 
     async def try_create_arbitrage_action(self) -> List[ExecutorAction]:
->>>>>>> ae807253
         executor_actions = []
         active_executors = self.filter_executors(
             executors=self.get_all_executors(),
@@ -196,7 +149,7 @@
                 if backward_arbitrage_percent >= self.config.min_arbitrage_percent:
                     x = CreateExecutorAction(executor_config=self.arbitrage_config(ArbitrageDirection.BACKWARD))
                     executor_actions.append(x)
-                    
+
         if len(executor_actions) == 0:
             return executor_actions
         else:
@@ -224,7 +177,9 @@
         p_arb_asset_in_stable_asset, p_proxy_asset_in_stable_asset = await asyncio.gather(
             p_arb_asset_in_stable_asset,
             p_proxy_asset_in_stable_asset)
+
         arb_vol_in_proxy_asset = self.config.min_arbitrage_volume / p_proxy_asset_in_stable_asset
+
         p_arb_asset_wrapped_asset_in_proxy_asset = await self.connectors[self.config.dex_connector].get_quote_price(
             trading_pair=dex_trading_pair,
             is_buy=not forward,
@@ -235,10 +190,10 @@
             p_proxy_asset_in_stable_asset,
             p_arb_asset_wrapped_asset_in_proxy_asset
         )
+
+
 # Important: all prices must be given in Base/Quote format, assuming
 # arb_asset, proxy_asset, arb_asset_wrapped are quote assets in corresponding pairs.
-
-
 def get_arbitrage_percent(p_arb_asset_in_stable_asset: Decimal, p_proxy_asset_in_stable_asset: Decimal,
                           p_arb_asset_wrapped_in_proxy_asset: Decimal) -> Decimal:
     p_arb_asset_wrapped_in_stable_asset = p_proxy_asset_in_stable_asset * p_arb_asset_wrapped_in_proxy_asset
