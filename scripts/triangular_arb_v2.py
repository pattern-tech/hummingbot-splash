import asyncio
import os
import time
from asyncio import Future
from decimal import Decimal
from typing import Dict, List, Set, cast

from pydantic import Field

from hummingbot.client.config.config_data_types import ClientFieldData
from hummingbot.connector.connector_base import ConnectorBase
from hummingbot.core.utils.async_utils import safe_ensure_future
from hummingbot.data_feed.candles_feed.data_types import CandlesConfig
from hummingbot.strategy.strategy_v2_base import StrategyV2Base, StrategyV2ConfigBase
from hummingbot.strategy_v2.executors.data_types import ConnectorPair
from hummingbot.strategy_v2.executors.triangular_arb_executor.data_types import (
    ArbitrageDirection,
    TriangularArbExecutorConfig,
)
from hummingbot.strategy_v2.models.executor_actions import CreateExecutorAction, ExecutorAction


class TriangularArbV2Config(StrategyV2ConfigBase):
    script_file_name: str = Field(default_factory=lambda: os.path.basename(__file__))
    candles_config: List[CandlesConfig] = []
    controllers_config: List[str] = []
    markets: Dict[str, Set[str]] = {}
    cex_connector_main: str = Field(
        default="kucoin",
        client_data=ClientFieldData(
            prompt=lambda e: "Enter main CEX connector: ",
            prompt_on_new=True
        ))
    cex_main_trading_pair: str = Field(
        default="ERG-USDT",
        client_data=ClientFieldData(
            prompt=lambda e: "Which pair would you like to use on main CEX connector( arb asset & stable asset): ",
            prompt_on_new=True
        ))
    cex_connector_proxy: str = Field(
        default="mexc",
        client_data=ClientFieldData(
            prompt=lambda e: "Enter proxy CEX connector: ",
            prompt_on_new=True
        ))
    cex_proxy_trading_pair: str = Field(
        default="ADA-USDT",
        client_data=ClientFieldData(
            prompt=lambda e: "Which pair would you like to use on proxy CEX connector( proxy asset & stable asset): ",
            prompt_on_new=True
        ))
    dex_connector: str = Field(
        default="splash_cardano_mainnet",
        client_data=ClientFieldData(
            prompt=lambda e: "Enter DEX connector: ",
            prompt_on_new=True
        ))
    dex_proxy_trading_pair: str = Field(
        default="rsERG-ADA",
        client_data=ClientFieldData(
            prompt=lambda e: "Which pair would you like to use on proxy DEX connector( arb asset wrapped & proxy asset): ",
            prompt_on_new=True
        ))
    arb_asset: str = Field(default="ERG")
    arb_asset_wrapped: str = Field(default="RSERG")
    proxy_asset: str = Field(default="ADA")
    stable_asset: str = Field(default="USDT")
    min_arbitrage_percent: Decimal = Field(default=Decimal("0.01")) # We set a -10% profit threshold as a filter to help the program quickly identify potential opportunities
    # In stable asset
    min_arbitrage_volume: Decimal = Field(default=Decimal("2")) 


class TriangularArbV2(StrategyV2Base):
    _arb_task: Future = None
    one_time_trade : bool = False
    @classmethod
    def init_markets(cls, config: TriangularArbV2Config):
        cls.cex_connector_proxy = "_kucoin"
        config.cex_connector_proxy = "_kucoin"
        cls.markets = {config.cex_connector_main: {config.cex_main_trading_pair},
                       config.cex_connector_proxy: {config.cex_proxy_trading_pair},
                       config.dex_connector: {config.dex_proxy_trading_pair}, }

    def __init__(self, connectors: Dict[str, ConnectorBase], config: TriangularArbV2Config):
        super().__init__(connectors, config)
        self.config = config

    def arbitrage_config(self, direction: ArbitrageDirection) -> TriangularArbExecutorConfig:
        dex_trading_pair = next(iter(self.markets[self.config.dex_connector]))
<<<<<<< HEAD
=======

>>>>>>> 04edfb8a
        cex_main = ConnectorPair(connector_name=self.config.cex_connector_main,
                                 trading_pair=self.config.cex_main_trading_pair)
        dex = ConnectorPair(connector_name=self.config.dex_connector,
                            trading_pair=dex_trading_pair)
<<<<<<< HEAD
=======


>>>>>>> 04edfb8a
        return TriangularArbExecutorConfig(
            type="triangular_arb_executor",
            arb_asset=self.config.arb_asset,
            arb_asset_wrapped=self.config.arb_asset_wrapped,
            proxy_asset=self.config.proxy_asset,
            stable_asset=self.config.stable_asset,
            buying_market=cex_main if direction is ArbitrageDirection.FORWARD else dex,
            proxy_market=ConnectorPair(connector_name=self.config.cex_connector_proxy,
                                       trading_pair=self.config.dex_proxy_trading_pair),
            selling_market=dex if direction is ArbitrageDirection.FORWARD else cex_main,
            order_amount=self.config.min_arbitrage_volume,
            min_profitability_percent=cast(Decimal, 1),
            max_retries=3,
            timestamp=time.time(),
        )

    def determine_executor_actions(self) -> List[ExecutorAction]:
        executor_actions = []
        if self._arb_task is None:
            self._arb_task = safe_ensure_future(self.try_create_arbitrage_action())
            
        elif self._arb_task.done():
            executor_actions.append(self._arb_task.result())
            self._arb_task = safe_ensure_future(self.try_create_arbitrage_action())
<<<<<<< HEAD
            print("this is the done executers actions")
            print(executor_actions)
        print("on status", self._arb_task, "returnning this", executor_actions)
        return executor_actions

    async def try_create_arbitrage_action(self) -> List[ExecutorAction]:
=======
            
            
        
        
        return executor_actions

    async def try_create_arbitrage_action(self) -> List[ExecutorAction]:
        if self.one_time_trade:
            self.logger().error("one action already created, check the balances")
            return [] 
        
        
>>>>>>> 04edfb8a
        executor_actions = []
        active_executors = self.filter_executors(
            executors=self.get_all_executors(),
            filter_func=lambda e: not e.is_done
        )
<<<<<<< HEAD
        if len(active_executors) == 0:
            # forward_arbitrage_percent = await self.estimate_arbitrage_percent(ArbitrageDirection.FORWARD)
            if 1 >= self.config.min_arbitrage_percent:
=======
        
        if len(active_executors) == 0:
            forward_arbitrage_percent = await self.estimate_arbitrage_percent(ArbitrageDirection.FORWARD)
            backward_arbitrage_percent = await self.estimate_arbitrage_percent(ArbitrageDirection.BACKWARD)
            forward_arbitrage_percent = await self.estimate_arbitrage_percent(ArbitrageDirection.FORWARD)
            self.logger().info("this is the forward percentage %s and this is the backward percentage %s", forward_arbitrage_percent, backward_arbitrage_percent)
            if forward_arbitrage_percent >= self.config.min_arbitrage_percent:
>>>>>>> 04edfb8a
                x = CreateExecutorAction(executor_config=self.arbitrage_config(ArbitrageDirection.FORWARD))
                executor_actions.append(x)
            else:
                backward_arbitrage_percent = await self.estimate_arbitrage_percent(ArbitrageDirection.BACKWARD)
                if backward_arbitrage_percent >= self.config.min_arbitrage_percent:
                    x = CreateExecutorAction(executor_config=self.arbitrage_config(ArbitrageDirection.BACKWARD))
                    executor_actions.append(x)
<<<<<<< HEAD
                    print(executor_actions)
=======
>>>>>>> 04edfb8a
        if len(executor_actions) == 0:
            return executor_actions
        else:
            self.one_time_trade = True
            return executor_actions[0]

    async def estimate_arbitrage_percent(self, direction: ArbitrageDirection) -> Decimal:
        forward = direction is ArbitrageDirection.FORWARD

        # Get the trading pairs as strings from the sets
        main_trading_pair = f"{self.config.arb_asset}-{self.config.stable_asset}"
        proxy_trading_pair = f"{self.config.proxy_asset}-{self.config.stable_asset}"
        dex_trading_pair = next(iter(self.markets[self.config.dex_connector]))
<<<<<<< HEAD
=======

>>>>>>> 04edfb8a
        p_arb_asset_in_stable_asset = self.connectors[self.config.cex_connector_main].get_quote_price(
            trading_pair=main_trading_pair,
            is_buy=forward,
<<<<<<< HEAD
            amount=self.config.min_arbitrage_volume)

=======
            amount=self.config.min_arbitrage_volume) 
    
>>>>>>> 04edfb8a
        p_proxy_asset_in_stable_asset = self.connectors[self.config.cex_connector_proxy].get_quote_price(
            trading_pair=proxy_trading_pair,
            is_buy=not forward,
<<<<<<< HEAD
            amount=self.config.min_arbitrage_volume)
=======
            amount=self.config.min_arbitrage_volume) 
    
>>>>>>> 04edfb8a
        p_arb_asset_in_stable_asset, p_proxy_asset_in_stable_asset = await asyncio.gather(
            p_arb_asset_in_stable_asset,
            p_proxy_asset_in_stable_asset)
        arb_vol_in_proxy_asset = self.config.min_arbitrage_volume / p_proxy_asset_in_stable_asset
        p_arb_asset_wrapped_asset_in_proxy_asset = await self.connectors[self.config.dex_connector].get_quote_price(
            trading_pair=dex_trading_pair,
            is_buy=not forward,
            amount=arb_vol_in_proxy_asset)
<<<<<<< HEAD
=======
    

>>>>>>> 04edfb8a
        return get_arbitrage_percent(
            p_arb_asset_in_stable_asset,
            p_proxy_asset_in_stable_asset,
            p_arb_asset_wrapped_asset_in_proxy_asset
        )
# Important: all prices must be given in Base/Quote format, assuming
# arb_asset, proxy_asset, arb_asset_wrapped are quote assets in corresponding pairs.


def get_arbitrage_percent(p_arb_asset_in_stable_asset: Decimal, p_proxy_asset_in_stable_asset: Decimal,
                          p_arb_asset_wrapped_in_proxy_asset: Decimal) -> Decimal:
    p_arb_asset_wrapped_in_stable_asset = p_proxy_asset_in_stable_asset * p_arb_asset_wrapped_in_proxy_asset
    price_diff = p_arb_asset_wrapped_in_stable_asset - p_arb_asset_in_stable_asset
    return price_diff * Decimal(100) / (
        p_arb_asset_wrapped_in_stable_asset if price_diff >= Decimal(0) else p_arb_asset_in_stable_asset)<|MERGE_RESOLUTION|>--- conflicted
+++ resolved
@@ -65,14 +65,15 @@
     arb_asset_wrapped: str = Field(default="RSERG")
     proxy_asset: str = Field(default="ADA")
     stable_asset: str = Field(default="USDT")
-    min_arbitrage_percent: Decimal = Field(default=Decimal("0.01")) # We set a -10% profit threshold as a filter to help the program quickly identify potential opportunities
+    min_arbitrage_percent: Decimal = Field(default=Decimal("0.01"))   # We set a -10% profit threshold as a filter to help the program quickly identify potential opportunities
     # In stable asset
-    min_arbitrage_volume: Decimal = Field(default=Decimal("2")) 
+    min_arbitrage_volume: Decimal = Field(default=Decimal("2"))
 
 
 class TriangularArbV2(StrategyV2Base):
     _arb_task: Future = None
-    one_time_trade : bool = False
+    one_time_trade: bool = False
+
     @classmethod
     def init_markets(cls, config: TriangularArbV2Config):
         cls.cex_connector_proxy = "_kucoin"
@@ -87,19 +88,12 @@
 
     def arbitrage_config(self, direction: ArbitrageDirection) -> TriangularArbExecutorConfig:
         dex_trading_pair = next(iter(self.markets[self.config.dex_connector]))
-<<<<<<< HEAD
-=======
 
->>>>>>> 04edfb8a
         cex_main = ConnectorPair(connector_name=self.config.cex_connector_main,
                                  trading_pair=self.config.cex_main_trading_pair)
         dex = ConnectorPair(connector_name=self.config.dex_connector,
                             trading_pair=dex_trading_pair)
-<<<<<<< HEAD
-=======
 
-
->>>>>>> 04edfb8a
         return TriangularArbExecutorConfig(
             type="triangular_arb_executor",
             arb_asset=self.config.arb_asset,
@@ -120,49 +114,30 @@
         executor_actions = []
         if self._arb_task is None:
             self._arb_task = safe_ensure_future(self.try_create_arbitrage_action())
-            
+
         elif self._arb_task.done():
             executor_actions.append(self._arb_task.result())
             self._arb_task = safe_ensure_future(self.try_create_arbitrage_action())
-<<<<<<< HEAD
-            print("this is the done executers actions")
-            print(executor_actions)
-        print("on status", self._arb_task, "returnning this", executor_actions)
-        return executor_actions
 
-    async def try_create_arbitrage_action(self) -> List[ExecutorAction]:
-=======
-            
-            
-        
-        
         return executor_actions
 
     async def try_create_arbitrage_action(self) -> List[ExecutorAction]:
         if self.one_time_trade:
             self.logger().error("one action already created, check the balances")
-            return [] 
-        
-        
->>>>>>> 04edfb8a
+            return []
+
         executor_actions = []
         active_executors = self.filter_executors(
             executors=self.get_all_executors(),
             filter_func=lambda e: not e.is_done
         )
-<<<<<<< HEAD
-        if len(active_executors) == 0:
-            # forward_arbitrage_percent = await self.estimate_arbitrage_percent(ArbitrageDirection.FORWARD)
-            if 1 >= self.config.min_arbitrage_percent:
-=======
-        
+
         if len(active_executors) == 0:
             forward_arbitrage_percent = await self.estimate_arbitrage_percent(ArbitrageDirection.FORWARD)
             backward_arbitrage_percent = await self.estimate_arbitrage_percent(ArbitrageDirection.BACKWARD)
             forward_arbitrage_percent = await self.estimate_arbitrage_percent(ArbitrageDirection.FORWARD)
             self.logger().info("this is the forward percentage %s and this is the backward percentage %s", forward_arbitrage_percent, backward_arbitrage_percent)
             if forward_arbitrage_percent >= self.config.min_arbitrage_percent:
->>>>>>> 04edfb8a
                 x = CreateExecutorAction(executor_config=self.arbitrage_config(ArbitrageDirection.FORWARD))
                 executor_actions.append(x)
             else:
@@ -170,10 +145,6 @@
                 if backward_arbitrage_percent >= self.config.min_arbitrage_percent:
                     x = CreateExecutorAction(executor_config=self.arbitrage_config(ArbitrageDirection.BACKWARD))
                     executor_actions.append(x)
-<<<<<<< HEAD
-                    print(executor_actions)
-=======
->>>>>>> 04edfb8a
         if len(executor_actions) == 0:
             return executor_actions
         else:
@@ -187,29 +158,17 @@
         main_trading_pair = f"{self.config.arb_asset}-{self.config.stable_asset}"
         proxy_trading_pair = f"{self.config.proxy_asset}-{self.config.stable_asset}"
         dex_trading_pair = next(iter(self.markets[self.config.dex_connector]))
-<<<<<<< HEAD
-=======
 
->>>>>>> 04edfb8a
         p_arb_asset_in_stable_asset = self.connectors[self.config.cex_connector_main].get_quote_price(
             trading_pair=main_trading_pair,
             is_buy=forward,
-<<<<<<< HEAD
             amount=self.config.min_arbitrage_volume)
 
-=======
-            amount=self.config.min_arbitrage_volume) 
-    
->>>>>>> 04edfb8a
         p_proxy_asset_in_stable_asset = self.connectors[self.config.cex_connector_proxy].get_quote_price(
             trading_pair=proxy_trading_pair,
             is_buy=not forward,
-<<<<<<< HEAD
             amount=self.config.min_arbitrage_volume)
-=======
-            amount=self.config.min_arbitrage_volume) 
-    
->>>>>>> 04edfb8a
+
         p_arb_asset_in_stable_asset, p_proxy_asset_in_stable_asset = await asyncio.gather(
             p_arb_asset_in_stable_asset,
             p_proxy_asset_in_stable_asset)
@@ -218,11 +177,7 @@
             trading_pair=dex_trading_pair,
             is_buy=not forward,
             amount=arb_vol_in_proxy_asset)
-<<<<<<< HEAD
-=======
-    
 
->>>>>>> 04edfb8a
         return get_arbitrage_percent(
             p_arb_asset_in_stable_asset,
             p_proxy_asset_in_stable_asset,
