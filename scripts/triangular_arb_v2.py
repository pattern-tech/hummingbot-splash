import asyncio
import os
import time
from asyncio import Future
from decimal import Decimal
from typing import Dict, List, Set, cast

from pydantic import Field

from hummingbot.client.config.config_data_types import ClientFieldData
from hummingbot.connector.connector_base import ConnectorBase
from hummingbot.core.utils.async_utils import safe_ensure_future
from hummingbot.data_feed.candles_feed.data_types import CandlesConfig
from hummingbot.strategy.strategy_v2_base import StrategyV2Base, StrategyV2ConfigBase
from hummingbot.strategy_v2.executors.data_types import ConnectorPair
from hummingbot.strategy_v2.executors.triangular_arb_executor.data_types import (
    ArbitrageDirection,
    TriangularArbExecutorConfig,
)
from hummingbot.strategy_v2.models.executor_actions import CreateExecutorAction, ExecutorAction


class TriangularArbV2Config(StrategyV2ConfigBase):
    script_file_name: str = Field(default_factory=lambda: os.path.basename(__file__))
    candles_config: List[CandlesConfig] = []
    controllers_config: List[str] = []
    markets: Dict[str, Set[str]] = {}
    cex_connector_main: str = Field(
        default="kucoin",
        client_data=ClientFieldData(
            prompt=lambda e: "Enter main CEX connector: ",
            prompt_on_new=True
        ))
    cex_main_trading_pair: str = Field(
        default="ERG-USDT",
        client_data=ClientFieldData(
            prompt=lambda e: "Which pair would you like to use on main CEX connector( arb asset & stable asset): ",
            prompt_on_new=True
        ))
    cex_connector_proxy: str = Field(
        default="mexc",
        client_data=ClientFieldData(
            prompt=lambda e: "Enter proxy CEX connector: ",
            prompt_on_new=True
        ))
    cex_proxy_trading_pair: str = Field(
        default="ADA-USDT",
        client_data=ClientFieldData(
            prompt=lambda e: "Which pair would you like to use on proxy CEX connector( proxy asset & stable asset): ",
            prompt_on_new=True
        ))
    dex_connector: str = Field(
        default="splash_cardano_mainnet",
        client_data=ClientFieldData(
            prompt=lambda e: "Enter DEX connector: ",
            prompt_on_new=True
        ))
    dex_proxy_trading_pair: str = Field(
        default="rsERG-ADA",
        client_data=ClientFieldData(
            prompt=lambda e: "Which pair would you like to use on proxy DEX connector( arb asset wrapped & proxy asset): ",
            prompt_on_new=True
        ))
    arb_asset: str = Field(default="ERG")
    arb_asset_wrapped: str = Field(default="RSERG")
    proxy_asset: str = Field(default="ADA")
    stable_asset: str = Field(default="USDT")
    min_arbitrage_percent: Decimal = Field(default=Decimal("-10"))
    # In stable asset
    min_arbitrage_volume: Decimal = Field(default=Decimal("2"))


class TriangularArbV2(StrategyV2Base):
    _arb_task: Future = None

    @classmethod
    def init_markets(cls, config: TriangularArbV2Config):
<<<<<<< HEAD
        cls.cex_connector_proxy = "_kucoin"
        config.cex_connector_proxy = "_kucoin"
        cls.markets = {config.cex_connector_main: {config.cex_main_trading_pair},
                       config.cex_connector_proxy: {config.cex_proxy_trading_pair},
                       config.dex_connector: {config.dex_proxy_trading_pair}, }
=======
         cls.markets = {config.cex_connector_proxy: {f"{config.proxy_asset}-{config.stable_asset}"},
                       config.cex_connector_main: {f"{config.arb_asset}-{config.stable_asset}"},
                       config.dex_connector: {f"{config.arb_asset_wrapped}-{config.proxy_asset}"}, }
>>>>>>> 5b62cb29

    def __init__(self, connectors: Dict[str, ConnectorBase], config: TriangularArbV2Config):
        super().__init__(connectors, config)
        self.config = config

    def arbitrage_config(self, direction: ArbitrageDirection) -> TriangularArbExecutorConfig:
        main_trading_pair = f"{self.config.arb_asset}-{self.config.stable_asset}"
        proxy_trading_pair = f"{self.config.proxy_asset}-{self.config.stable_asset}"
        dex_trading_pair = next(iter(self.markets[self.config.dex_connector]))
        cex_main = ConnectorPair(connector_name=self.config.cex_connector_main,
                                 trading_pair=main_trading_pair)
        dex = ConnectorPair(connector_name=self.config.dex_connector,
                            trading_pair=dex_trading_pair)
        return TriangularArbExecutorConfig(
            type="triangular_arb_executor",
            arb_asset=self.config.arb_asset,
            arb_asset_wrapped=self.config.arb_asset_wrapped,
            proxy_asset=self.config.proxy_asset,
            stable_asset=self.config.stable_asset,
            buying_market=cex_main if direction is ArbitrageDirection.FORWARD else dex,
            proxy_market=ConnectorPair(connector_name=self.config.cex_connector_proxy,
                                       trading_pair=proxy_trading_pair),
            selling_market=dex if direction is ArbitrageDirection.FORWARD else cex_main,
            order_amount=self.config.min_arbitrage_volume,
            min_profitability_percent=cast(Decimal, -10),
            max_retries=3,
            timestamp=time.time(),
        )

    def determine_executor_actions(self) -> List[ExecutorAction]:
        executor_actions = []
        if self._arb_task is None:
            print("running on none")
            self._arb_task = safe_ensure_future(self.try_create_arbitrage_action())
            print("this is the arb task")
            print(self._arb_task)
        elif self._arb_task.done():
            print("running on done")
            executor_actions.append(self._arb_task.result())
            self._arb_task = safe_ensure_future(self.try_create_arbitrage_action())
            print("this is the done executers actions")
            print(executor_actions)
        print("on status", self._arb_task, "returnning this", executor_actions)
        return executor_actions

    async def try_create_arbitrage_action(self) -> List[ExecutorAction]:
        executor_actions = []
        active_executors = self.filter_executors(
            executors=self.get_all_executors(),
            filter_func=lambda e: not e.is_done
        )
        if len(active_executors) == 0:
            # forward_arbitrage_percent = await self.estimate_arbitrage_percent(ArbitrageDirection.FORWARD)
            if 1 >= self.config.min_arbitrage_percent:
                x = CreateExecutorAction(executor_config=self.arbitrage_config(ArbitrageDirection.FORWARD))
                executor_actions.append(x)
            else:
                backward_arbitrage_percent = await self.estimate_arbitrage_percent(ArbitrageDirection.BACKWARD)
                if -backward_arbitrage_percent >= self.config.min_arbitrage_percent:
                    x = CreateExecutorAction(executor_config=self.arbitrage_config(ArbitrageDirection.BACKWARD))
                    executor_actions.append(x)
                    print(executor_actions)
        if len(executor_actions) == 0:
            return executor_actions
        else:
            return executor_actions[0]

    async def estimate_arbitrage_percent(self, direction: ArbitrageDirection) -> Decimal:
        forward = direction is ArbitrageDirection.FORWARD

        # Get the trading pairs as strings from the sets
        main_trading_pair = f"{self.config.arb_asset}-{self.config.stable_asset}"
        proxy_trading_pair = f"{self.config.proxy_asset}-{self.config.stable_asset}"
        dex_trading_pair = next(iter(self.markets[self.config.dex_connector]))
        p_arb_asset_in_stable_asset = self.connectors[self.config.cex_connector_main].get_quote_price(
            trading_pair=main_trading_pair,
            is_buy=forward,
            amount=self.config.min_arbitrage_volume)
<<<<<<< HEAD
        p_proxy_asset_in_stable_asset = self.connectors["kucoin"].get_quote_price(
            trading_pair=proxy_trading_pair,
=======
    
        p_proxy_asset_in_stable_asset = self.connectors[self.config.cex_connector_proxy].get_quote_price(
            trading_pair=proxy_trading_pair, 
>>>>>>> 5b62cb29
            is_buy=not forward,
            amount=self.config.min_arbitrage_volume)
        p_arb_asset_in_stable_asset, p_proxy_asset_in_stable_asset = await asyncio.gather(
            p_arb_asset_in_stable_asset,
            p_proxy_asset_in_stable_asset)
        arb_vol_in_proxy_asset = self.config.min_arbitrage_volume / p_proxy_asset_in_stable_asset
        p_arb_asset_wrapped_asset_in_proxy_asset = await self.connectors[self.config.dex_connector].get_quote_price(
            trading_pair=dex_trading_pair,
            is_buy=not forward,
            amount=arb_vol_in_proxy_asset)
        return get_arbitrage_percent(
            p_arb_asset_in_stable_asset,
            p_proxy_asset_in_stable_asset,
            p_arb_asset_wrapped_asset_in_proxy_asset
        )
# Important: all prices must be given in Base/Quote format, assuming
# arb_asset, proxy_asset, arb_asset_wrapped are quote assets in corresponding pairs.


def get_arbitrage_percent(p_arb_asset_in_stable_asset: Decimal, p_proxy_asset_in_stable_asset: Decimal,
                          p_arb_asset_wrapped_in_proxy_asset: Decimal) -> Decimal:
    p_arb_asset_wrapped_in_stable_asset = p_proxy_asset_in_stable_asset * p_arb_asset_wrapped_in_proxy_asset
    price_diff = p_arb_asset_wrapped_in_stable_asset - p_arb_asset_in_stable_asset
    return price_diff * Decimal(100) / (
        p_arb_asset_wrapped_in_stable_asset if price_diff >= Decimal(0) else p_arb_asset_in_stable_asset)<|MERGE_RESOLUTION|>--- conflicted
+++ resolved
@@ -75,28 +75,20 @@
 
     @classmethod
     def init_markets(cls, config: TriangularArbV2Config):
-<<<<<<< HEAD
         cls.cex_connector_proxy = "_kucoin"
         config.cex_connector_proxy = "_kucoin"
         cls.markets = {config.cex_connector_main: {config.cex_main_trading_pair},
                        config.cex_connector_proxy: {config.cex_proxy_trading_pair},
                        config.dex_connector: {config.dex_proxy_trading_pair}, }
-=======
-         cls.markets = {config.cex_connector_proxy: {f"{config.proxy_asset}-{config.stable_asset}"},
-                       config.cex_connector_main: {f"{config.arb_asset}-{config.stable_asset}"},
-                       config.dex_connector: {f"{config.arb_asset_wrapped}-{config.proxy_asset}"}, }
->>>>>>> 5b62cb29
 
     def __init__(self, connectors: Dict[str, ConnectorBase], config: TriangularArbV2Config):
         super().__init__(connectors, config)
         self.config = config
 
     def arbitrage_config(self, direction: ArbitrageDirection) -> TriangularArbExecutorConfig:
-        main_trading_pair = f"{self.config.arb_asset}-{self.config.stable_asset}"
-        proxy_trading_pair = f"{self.config.proxy_asset}-{self.config.stable_asset}"
         dex_trading_pair = next(iter(self.markets[self.config.dex_connector]))
         cex_main = ConnectorPair(connector_name=self.config.cex_connector_main,
-                                 trading_pair=main_trading_pair)
+                                 trading_pair=self.config.cex_main_trading_pair)
         dex = ConnectorPair(connector_name=self.config.dex_connector,
                             trading_pair=dex_trading_pair)
         return TriangularArbExecutorConfig(
@@ -107,7 +99,7 @@
             stable_asset=self.config.stable_asset,
             buying_market=cex_main if direction is ArbitrageDirection.FORWARD else dex,
             proxy_market=ConnectorPair(connector_name=self.config.cex_connector_proxy,
-                                       trading_pair=proxy_trading_pair),
+                                       trading_pair=self.config.dex_proxy_trading_pair),
             selling_market=dex if direction is ArbitrageDirection.FORWARD else cex_main,
             order_amount=self.config.min_arbitrage_volume,
             min_profitability_percent=cast(Decimal, -10),
@@ -118,7 +110,6 @@
     def determine_executor_actions(self) -> List[ExecutorAction]:
         executor_actions = []
         if self._arb_task is None:
-            print("running on none")
             self._arb_task = safe_ensure_future(self.try_create_arbitrage_action())
             print("this is the arb task")
             print(self._arb_task)
@@ -164,14 +155,9 @@
             trading_pair=main_trading_pair,
             is_buy=forward,
             amount=self.config.min_arbitrage_volume)
-<<<<<<< HEAD
-        p_proxy_asset_in_stable_asset = self.connectors["kucoin"].get_quote_price(
+
+        p_proxy_asset_in_stable_asset = self.connectors[self.config.cex_connector_proxy].get_quote_price(
             trading_pair=proxy_trading_pair,
-=======
-    
-        p_proxy_asset_in_stable_asset = self.connectors[self.config.cex_connector_proxy].get_quote_price(
-            trading_pair=proxy_trading_pair, 
->>>>>>> 5b62cb29
             is_buy=not forward,
             amount=self.config.min_arbitrage_volume)
         p_arb_asset_in_stable_asset, p_proxy_asset_in_stable_asset = await asyncio.gather(
